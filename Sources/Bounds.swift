--- conflicted
+++ resolved
@@ -31,15 +31,11 @@
 
 /// An axially-aligned bounding box
 public struct Bounds: Hashable {
-    public let min, max: Position
-
-<<<<<<< HEAD
-    public init(min: Position, max: Position) {
-=======
+    public let min, max: Vector
+
     /// Create a bounds with min and max points
     /// If max < min, bounds is considered to be empty
     public init(min: Vector, max: Vector) {
->>>>>>> 26ab3e32
         self.min = min
         self.max = max
     }
@@ -51,14 +47,14 @@
     }
 
     public init(from decoder: Decoder) throws {
-        let min, max: Position
+        let min, max: Vector
         if var container = try? decoder.unkeyedContainer() {
-            min = try Position(from: &container)
-            max = try Position(from: &container)
+            min = try Vector(from: &container)
+            max = try Vector(from: &container)
         } else {
             let container = try decoder.container(keyedBy: CodingKeys.self)
-            min = try container.decode(Position.self, forKey: .min)
-            max = try container.decode(Position.self, forKey: .max)
+            min = try container.decode(Vector.self, forKey: .min)
+            max = try container.decode(Vector.self, forKey: .max)
         }
         self.init(min: min, max: max)
     }
@@ -70,17 +66,9 @@
     }
 }
 
-private let positiveInfinity = Position(.infinity, .infinity, .infinity)
-private let negativeInfinity = Position(-.infinity, -.infinity, -.infinity)
-
 public extension Bounds {
     static let empty = Bounds()
 
-<<<<<<< HEAD
-    init(points: [Position] = []) {
-        var min = positiveInfinity
-        var max = negativeInfinity
-=======
     /// Create a bounds from two points
     /// Unlike the `init(min:max:)` constructor, the order of the points doesn't matter
     init(_ p0: Vector, _ p1: Vector) {
@@ -92,22 +80,21 @@
     init(points: [Vector] = []) {
         var min = Vector(.infinity, .infinity, .infinity)
         var max = Vector(-.infinity, -.infinity, -.infinity)
->>>>>>> 26ab3e32
         for p in points {
-            min = Position.min(min, p)
-            max = Position.max(max, p)
+            min = Euclid.min(min, p)
+            max = Euclid.max(max, p)
         }
         self.min = min
         self.max = max
     }
 
     init(polygons: [Polygon]) {
-        var min = positiveInfinity
-        var max = negativeInfinity
+        var min = Vector(.infinity, .infinity, .infinity)
+        var max = Vector(-.infinity, -.infinity, -.infinity)
         for p in polygons {
             for v in p.vertices {
-                min = Position.min(min, v.position)
-                max = Position.max(max, v.position)
+                min = Euclid.min(min, v.position)
+                max = Euclid.max(max, v.position)
             }
         }
         self.min = min
@@ -115,11 +102,11 @@
     }
 
     init(bounds: [Bounds]) {
-        var min = positiveInfinity
-        var max = negativeInfinity
+        var min = Vector(.infinity, .infinity, .infinity)
+        var max = Vector(-.infinity, -.infinity, -.infinity)
         for b in bounds {
-            min = Position.min(min, b.min)
-            max = Position.max(max, b.max)
+            min = Euclid.min(min, b.min)
+            max = Euclid.max(max, b.max)
         }
         self.min = min
         self.max = max
@@ -130,25 +117,23 @@
     }
 
     var size: Vector {
-        hasNegativeVolume ? .zero : Vector(max - min)
-    }
-
-    var center: Position {
-        hasNegativeVolume
-            ? .origin
-            : min + Distance(size) / 2
-    }
-
-    var corners: [Position] {
+        hasNegativeVolume ? .zero : max - min
+    }
+
+    var center: Vector {
+        hasNegativeVolume ? .zero : min + size / 2
+    }
+
+    var corners: [Vector] {
         [
             min,
-            Position(min.x, max.y, min.z),
-            Position(max.x, max.y, min.z),
-            Position(max.x, min.y, min.z),
-            Position(min.x, min.y, max.z),
-            Position(min.x, max.y, max.z),
+            Vector(min.x, max.y, min.z),
+            Vector(max.x, max.y, min.z),
+            Vector(max.x, min.y, min.z),
+            Vector(min.x, min.y, max.z),
+            Vector(min.x, max.y, max.z),
             max,
-            Position(max.x, min.y, max.z),
+            Vector(max.x, min.y, max.z),
         ]
     }
 
@@ -159,8 +144,8 @@
             return self
         }
         return Bounds(
-            min: Position.min(min, other.min),
-            max: Position.max(max, other.max)
+            min: Euclid.min(min, other.min),
+            max: Euclid.max(max, other.max)
         )
     }
 
@@ -170,8 +155,8 @@
 
     func intersection(_ other: Bounds) -> Bounds {
         Bounds(
-            min: Position.max(min, other.min),
-            max: Position.min(max, other.max)
+            min: Euclid.max(min, other.min),
+            max: Euclid.min(max, other.max)
         )
     }
 
@@ -191,7 +176,7 @@
         compare(with: plane) == .spanning
     }
 
-    func containsPoint(_ p: Position) -> Bool {
+    func containsPoint(_ p: Vector) -> Bool {
         p.x >= min.x && p.x <= max.x &&
             p.y >= min.y && p.y <= max.y &&
             p.z >= min.z && p.z <= max.z
