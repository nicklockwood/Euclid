//
//  Utilities.swift
//  Euclid
//
//  Created by Nick Lockwood on 03/07/2018.
//  Copyright © 2018 Nick Lockwood. All rights reserved.
//
//  Distributed under the permissive MIT license
//  Get the latest version from here:
//
//  https://github.com/nicklockwood/Euclid
//
//  Permission is hereby granted, free of charge, to any person obtaining a copy
//  of this software and associated documentation files (the "Software"), to deal
//  in the Software without restriction, including without limitation the rights
//  to use, copy, modify, merge, publish, distribute, sublicense, and/or sell
//  copies of the Software, and to permit persons to whom the Software is
//  furnished to do so, subject to the following conditions:
//
//  The above copyright notice and this permission notice shall be included in all
//  copies or substantial portions of the Software.
//
//  THE SOFTWARE IS PROVIDED "AS IS", WITHOUT WARRANTY OF ANY KIND, EXPRESS OR
//  IMPLIED, INCLUDING BUT NOT LIMITED TO THE WARRANTIES OF MERCHANTABILITY,
//  FITNESS FOR A PARTICULAR PURPOSE AND NONINFRINGEMENT. IN NO EVENT SHALL THE
//  AUTHORS OR COPYRIGHT HOLDERS BE LIABLE FOR ANY CLAIM, DAMAGES OR OTHER
//  LIABILITY, WHETHER IN AN ACTION OF CONTRACT, TORT OR OTHERWISE, ARISING FROM,
//  OUT OF OR IN CONNECTION WITH THE SOFTWARE OR THE USE OR OTHER DEALINGS IN THE
//  SOFTWARE.
//

// Tolerance used for calculating approximate equality
let epsilon = 1e-8

public extension CartesianComponentsRepresentable {
    static func == (lhs: Self, rhs: Self) -> Bool {
        if isFinite(lhs), isFinite(rhs) {
            return abs(lhs.x - rhs.x) < epsilon
                && abs(lhs.y - rhs.y) < epsilon
                && abs(lhs.z - rhs.z) < epsilon
        }
        return areInfiniteComponentsEqual(lhs.x, rhs.x)
            && areInfiniteComponentsEqual(lhs.y, rhs.y)
            && areInfiniteComponentsEqual(lhs.z, rhs.z)
    }

    private static func isFinite(_ c: Self) -> Bool {
        c.x.isFinite && c.y.isFinite && c.z.isFinite
    }

    private static func areInfiniteComponentsEqual(_ a: Double, _ b: Double) -> Bool {
        switch (a, b) {
        case (.infinity, .infinity):
            return true
        case (-Double.infinity, -Double.infinity):
            return true
        default:
            return false
        }
    }
}

// Round-off floating point values to simplify equality checks
func quantize(_ value: Double) -> Double {
    let precision = 1e-12
    return (value / precision).rounded() * precision
}

extension Double {
    func isEqual(to other: Double, withPrecision p: Double) -> Bool {
        abs(self - other) < p
    }
}

// MARK: Vertex utilities

func verticesAreDegenerate(_ vertices: [Vertex]) -> Bool {
    guard vertices.count > 2 else {
        return true
    }
    let positions = vertices.map { $0.position }
    return pointsAreDegenerate(positions) || pointsAreSelfIntersecting(positions)
}

func verticesAreConvex(_ vertices: [Vertex]) -> Bool {
    guard vertices.count > 3 else {
        return vertices.count > 2
    }
    return pointsAreConvex(vertices.map { $0.position })
}

func verticesAreCoplanar(_ vertices: [Vertex]) -> Bool {
    if vertices.count < 4 {
        return true
    }
    return pointsAreCoplanar(vertices.map { $0.position })
}

func triangulateVertices(
    _ vertices: [Vertex],
    plane: Plane?,
    isConvex: Bool?,
    material: Mesh.Material?,
    id: Int
) -> [Polygon] {
    var vertices = vertices
    guard vertices.count > 3 else {
        assert(vertices.count > 2)
        return [Polygon(
            unchecked: vertices,
            plane: plane,
            isConvex: isConvex,
            material: material,
            id: id
        )]
    }
    var triangles = [Polygon]()
    func addTriangle(_ vertices: [Vertex]) -> Bool {
        guard !verticesAreDegenerate(vertices) else {
            return false
        }
        triangles.append(Polygon(
            unchecked: vertices,
            plane: plane,
            isConvex: true,
            material: material,
            id: id
        ))
        return true
    }
    let positions = vertices.map { $0.position }
    if isConvex ?? pointsAreConvex(positions) {
        let v0 = vertices[0]
        var v1 = vertices[1]
        for v2 in vertices[2...] {
            _ = addTriangle([v0, v1, v2])
            v1 = v2
        }
        return triangles
    }

    // Note: this solves a problem when anticlockwise-ordered concave polygons
    // would be incorrectly triangulated. However it's not clear why this is
    // necessary, or if it will do the correct thing in all circumstances
    let flatteningPlane = FlatteningPlane(
        normal: plane?.normal ??
            faceNormalForPolygonPoints(positions, convex: false)
    )
    let flattenedPoints = vertices.map { flatteningPlane.flattenPoint($0.position) }
    let isClockwise = flattenedPointsAreClockwise(flattenedPoints)
    if !isClockwise {
        guard flattenedPointsAreClockwise(flattenedPoints.reversed()) else {
            // Points are self-intersecting, or otherwise degenerate
            return []
        }
        return triangulateVertices(
            vertices.reversed().map { $0.inverted() },
            plane: plane?.inverted(),
            isConvex: isConvex,
            material: material,
            id: id
        ).inverted()
    }

    var i = 0
    var attempts = 0
    func removeVertex() {
        attempts = 0
        vertices.remove(at: i)
        if i == vertices.count {
            i = 0
        }
    }
    while vertices.count > 3 {
        let p0 = vertices[(i - 1 + vertices.count) % vertices.count]
        let p1 = vertices[i]
        let p2 = vertices[(i + 1) % vertices.count]
        // check for colinear points
        let p0p1 = p0.position - p1.position, p2p1 = p2.position - p1.position
        if p0p1.cross(p2p1).norm < epsilon {
            // vertices are colinear, so we can't form a triangle
            if p0p1.dot(p2p1) > 0 {
                // center point makes path degenerate - remove it
                removeVertex()
            } else {
                // try next point instead
                i += 1
                if i == vertices.count {
                    i = 0
                    attempts += 1
                    if attempts > 2 {
                        return triangles
                    }
                }
            }
            continue
        }
        let triangle = Polygon([p0, p1, p2])
        if triangle == nil || vertices.contains(where: {
            !triangle!.vertices.contains($0) && triangle!.containsPoint($0.position)
        }) || plane.map({ triangle!.plane.normal.dot($0.normal) <= 0 }) ?? false {
            i += 1
            if i == vertices.count {
                i = 0
                attempts += 1
                if attempts > 2 {
                    return triangles
                }
            }
        } else if addTriangle(triangle!.vertices) {
            removeVertex()
        }
    }
    _ = addTriangle(vertices)
    return triangles
}

func rotationBetweenDirections(_ d0: Direction, _ d1: Direction) -> Rotation {
    if d0.isColinear(to: d1) {
        return .identity
    }
    let axis = d0.cross(d1)
    let angle = d0.angle(with: d1)
    return Rotation(axis: axis, angle: angle)
}

func pointsAreDegenerate(_ points: [Position]) -> Bool {
    let count = points.count
    guard count > 2, var a = points.last else {
        return false
    }
    var ab = (points[0] - a).direction
    for i in 0 ..< count {
        let b = points[i]
        let c = points[(i + 1) % count]
        if b == c || a == b {
            return true
        }
        let bc = (c - b).direction
        guard abs(ab.dot(bc) + 1) > 0 else {
            return true
        }
        a = b
        ab = bc
    }
    return false
}

// Note: assumes points are not degenerate
func pointsAreConvex(_ points: [Position]) -> Bool {
    let count = points.count
    guard count > 3, let a = points.last else {
        return count > 2
    }
    var normal: Direction?
    var ab = points[0] - a
    for i in 0 ..< count {
        let b = points[i]
        let c = points[(i + 1) % count]
        let bc = c - b
        var n = ab.cross(bc)
        let length = n.norm
        // check result is large enough to be reliable
        if length > epsilon {
            n = n / length
            if let normal = normal {
                if n.dot(normal) < 0 {
                    return false
                }
            } else {
                normal = n.direction
            }
        }
        ab = bc
    }
    return true
}

// Test if path is self-intersecting
// TODO: optimize by using http://www.webcitation.org/6ahkPQIsN
func pointsAreSelfIntersecting(_ points: [Position]) -> Bool {
    guard points.count > 2 else {
        // A triangle can't be self-intersecting
        return false
    }
    for i in 0 ..< points.count - 2 {
        let p0 = points[i], p1 = points[i + 1]
        guard let l1 = LineSegment(p0, p1) else {
            continue
        }
        for j in i + 2 ..< points.count - 1 {
            let p2 = points[j], p3 = points[j + 1]
            guard !p1.isEqual(to: p2), !p1.isEqual(to: p3),
                  !p0.isEqual(to: p2), !p0.isEqual(to: p3),
                  let l2 = LineSegment(p2, p3)
            else {
                continue
            }
            if l1.intersects(l2) {
                return true
            }
        }
    }
    return false
}

// Computes the face normal for a collection of points
// Points are assumed to be ordered in a counter-clockwise direction
// Points are not verified to be coplanar or non-degenerate
// Points are not required to form a convex polygon
func faceNormalForPolygonPoints(_ points: [Position], convex: Bool?) -> Direction {
    let count = points.count
    let unitZ = Direction.z
    switch count {
    case 0, 1:
        return .z
    case 2:
        let ab = points[1] - points[0]
        let normal = ab.cross(unitZ).cross(ab)
        let length = normal.norm
        guard length > 0 else {
            // Points lie along z axis
            return .x
        }
        return (normal / length).direction
    default:
        func faceNormalForConvexPoints(_ points: [Position]) -> Direction {
            var b = points[0]
            var ab = b - points.last!
            var bestLengthSquared = 0.0
            var best: Distance?
            for c in points {
                let bc = c - b
                let normal = ab.cross(bc)
                let lengthSquared = normal.norm
                if lengthSquared > bestLengthSquared {
                    bestLengthSquared = lengthSquared
                    best = normal / lengthSquared.squareRoot()
                }
                b = c
                ab = bc
            }
            if let best = best {
                return best.direction
            }
            return .z
        }
        let normal = faceNormalForConvexPoints(points)
        let convex = convex ?? pointsAreConvex(points)
        if !convex {
            let flatteningPlane = FlatteningPlane(normal: normal)
            let flattenedPoints = points.map { flatteningPlane.flattenPoint($0) }
            let flattenedNormal = faceNormalForConvexPoints(flattenedPoints)
            let isClockwise = flattenedPointsAreClockwise(flattenedPoints)
            if (flattenedNormal.z > 0) == isClockwise {
                return -normal
            }
        }
        return normal
    }
}

func pointsAreCoplanar(_ points: [Position]) -> Bool {
    if points.count < 4 {
        return true
    }
    let b = points[1]
    let ab = b - points[0]
    let bc = points[2] - b
    let normal = ab.cross(bc)
    let length = normal.norm
    if length < epsilon {
        return false
    }
    let plane = Plane(unchecked: normal.direction, pointOnPlane: b)
    for p in points[3...] where !plane.containsPoint(p) {
        return false
    }
    return true
}

// https://stackoverflow.com/questions/1165647/how-to-determine-if-a-list-of-polygon-points-are-in-clockwise-order#1165943
func flattenedPointsAreClockwise(_ points: [Position]) -> Bool {
    assert(!points.contains(where: { $0.z != 0 }))
    let points = (points.first == points.last) ? points.dropLast() : [Position].SubSequence(points)
    guard points.count > 2, var a = points.last else {
        return false
    }
    var sum = 0.0
    for b in points {
        sum += (b.x - a.x) * (b.y + a.y)
        a = b
    }
    // abs(sum / 2) is the area of the polygon
    return sum > 0
}

// MARK: Curve utilities

func quadraticBezier(_ p0: Double, _ p1: Double, _ p2: Double, _ t: Double) -> Double {
    let oneMinusT = 1 - t
    let c0 = oneMinusT * oneMinusT * p0
    let c1 = 2 * oneMinusT * t * p1
    let c2 = t * t * p2
    return c0 + c1 + c2
}

func cubicBezier(_ p0: Double, _ p1: Double, _ p2: Double, _ p3: Double, _ t: Double) -> Double {
    let oneMinusT = 1 - t
    let oneMinusTSquared = oneMinusT * oneMinusT
    let c0 = oneMinusTSquared * oneMinusT * p0
    let c1 = 3 * oneMinusTSquared * t * p1
    let c2 = 3 * oneMinusT * t * t * p2
    let c3 = t * t * t * p3
    return c0 + c1 + c2 + c3
}

// MARK: Line utilities

// Shortest line segment between two lines
// http://paulbourke.net/geometry/pointlineplane/
func shortestLineSegmentPositionsBetween(
    _ p1: Position,
    _ p2: Position,
    _ p3: Position,
    _ p4: Position
) -> (Position, Position)? {
    let p2p1 = p2 - p1
    assert(p2p1.norm > 0)
    let p4p3 = p4 - p3
    assert(p4p3.norm > 0)
    let p13 = p1 - p3

    let d1343 = p13.dot(p4p3)
    let d4321 = p4p3.dot(p2p1)
    let d1321 = p13.dot(p2p1)
    let d4343 = p4p3.dot(p4p3)
    let d2121 = p2p1.dot(p2p1)

    let denominator = d2121 * d4343 - d4321 * d4321
    guard abs(denominator) > epsilon else {
        // Lines are coincident
        return nil
    }

    let numerator = d1343 * d4321 - d1321 * d4343
    let mua = numerator / denominator
    let mub = (d1343 + d4321 * mua) / d4343

    return (p1 + mua * p2p1, p3 + mub * p4p3)
}

// See "Vector formulation" at https://en.wikipedia.org/wiki/Distance_from_a_point_to_a_line
func distanceFromPointToLine(
    _ point: Position,
    _ line: Line
) -> Distance {
    let d = point - line.origin
    return d.dot(line.direction) * line.direction - d
}

func lineIntersection(
    _ p0: Position,
    _ p1: Position,
    _ p2: Position,
    _ p3: Position
) -> Position? {
    guard let (p0, p1) = shortestLineSegmentPositionsBetween(p0, p1, p2, p3)
    else {
        return nil
    }
    return p0.isEqual(to: p1) ? p0 : nil
}

func lineSegmentsIntersection(
    _ p0: Position,
    _ p1: Position,
    _ p2: Position,
    _ p3: Position
) -> Position? {
    guard let pi = lineIntersection(p0, p1, p2, p3) else {
        return nil // lines don't intersect
    }
<<<<<<< HEAD
    return lineSegmentsContainsPoint(p0, p1, pi) &&
        lineSegmentsContainsPoint(p2, p3, pi) ? pi : nil
}

// Check point lies within range of line segment start/end
// Point must already lie along the line
func lineSegmentsContainsPoint(
    _ start: Position,
    _ end: Position,
    _ point: Position
) -> Bool {
    let line = Line(origin: start, direction: (end - start).direction)
    assert(distanceFromPointToLine(point, line).norm < epsilon)
    let minPosition = Position.min(start, end)
    let maxPosition = Position.max(start, end)
    return Bounds(min: minPosition, max: maxPosition).containsPoint(point)
=======
    return Bounds(p0, p1).containsPoint(pi) && Bounds(p2, p3).containsPoint(pi) ? pi : nil
>>>>>>> 26ab3e32
}<|MERGE_RESOLUTION|>--- conflicted
+++ resolved
@@ -31,34 +31,6 @@
 
 // Tolerance used for calculating approximate equality
 let epsilon = 1e-8
-
-public extension CartesianComponentsRepresentable {
-    static func == (lhs: Self, rhs: Self) -> Bool {
-        if isFinite(lhs), isFinite(rhs) {
-            return abs(lhs.x - rhs.x) < epsilon
-                && abs(lhs.y - rhs.y) < epsilon
-                && abs(lhs.z - rhs.z) < epsilon
-        }
-        return areInfiniteComponentsEqual(lhs.x, rhs.x)
-            && areInfiniteComponentsEqual(lhs.y, rhs.y)
-            && areInfiniteComponentsEqual(lhs.z, rhs.z)
-    }
-
-    private static func isFinite(_ c: Self) -> Bool {
-        c.x.isFinite && c.y.isFinite && c.z.isFinite
-    }
-
-    private static func areInfiniteComponentsEqual(_ a: Double, _ b: Double) -> Bool {
-        switch (a, b) {
-        case (.infinity, .infinity):
-            return true
-        case (-Double.infinity, -Double.infinity):
-            return true
-        default:
-            return false
-        }
-    }
-}
 
 // Round-off floating point values to simplify equality checks
 func quantize(_ value: Double) -> Double {
@@ -177,7 +149,7 @@
         let p2 = vertices[(i + 1) % vertices.count]
         // check for colinear points
         let p0p1 = p0.position - p1.position, p2p1 = p2.position - p1.position
-        if p0p1.cross(p2p1).norm < epsilon {
+        if p0p1.cross(p2p1).length < epsilon {
             // vertices are colinear, so we can't form a triangle
             if p0p1.dot(p2p1) > 0 {
                 // center point makes path degenerate - remove it
@@ -215,28 +187,31 @@
     return triangles
 }
 
-func rotationBetweenDirections(_ d0: Direction, _ d1: Direction) -> Rotation {
-    if d0.isColinear(to: d1) {
+// MARK: Vector utilities
+
+func rotationBetweenVectors(_ v0: Vector, _ v1: Vector) -> Rotation {
+    let axis = v0.cross(v1)
+    let length = axis.length
+    if length < epsilon {
         return .identity
     }
-    let axis = d0.cross(d1)
-    let angle = d0.angle(with: d1)
-    return Rotation(axis: axis, angle: angle)
-}
-
-func pointsAreDegenerate(_ points: [Position]) -> Bool {
+    let angle = v0.angle(with: v1)
+    return Rotation(unchecked: axis / length, angle: angle)
+}
+
+func pointsAreDegenerate(_ points: [Vector]) -> Bool {
     let count = points.count
     guard count > 2, var a = points.last else {
         return false
     }
-    var ab = (points[0] - a).direction
+    var ab = (points[0] - a).normalized()
     for i in 0 ..< count {
         let b = points[i]
         let c = points[(i + 1) % count]
         if b == c || a == b {
             return true
         }
-        let bc = (c - b).direction
+        let bc = (c - b).normalized()
         guard abs(ab.dot(bc) + 1) > 0 else {
             return true
         }
@@ -247,19 +222,19 @@
 }
 
 // Note: assumes points are not degenerate
-func pointsAreConvex(_ points: [Position]) -> Bool {
+func pointsAreConvex(_ points: [Vector]) -> Bool {
     let count = points.count
     guard count > 3, let a = points.last else {
         return count > 2
     }
-    var normal: Direction?
+    var normal: Vector?
     var ab = points[0] - a
     for i in 0 ..< count {
         let b = points[i]
         let c = points[(i + 1) % count]
         let bc = c - b
         var n = ab.cross(bc)
-        let length = n.norm
+        let length = n.length
         // check result is large enough to be reliable
         if length > epsilon {
             n = n / length
@@ -268,7 +243,7 @@
                     return false
                 }
             } else {
-                normal = n.direction
+                normal = n
             }
         }
         ab = bc
@@ -278,7 +253,7 @@
 
 // Test if path is self-intersecting
 // TODO: optimize by using http://www.webcitation.org/6ahkPQIsN
-func pointsAreSelfIntersecting(_ points: [Position]) -> Bool {
+func pointsAreSelfIntersecting(_ points: [Vector]) -> Bool {
     guard points.count > 2 else {
         // A triangle can't be self-intersecting
         return false
@@ -308,31 +283,31 @@
 // Points are assumed to be ordered in a counter-clockwise direction
 // Points are not verified to be coplanar or non-degenerate
 // Points are not required to form a convex polygon
-func faceNormalForPolygonPoints(_ points: [Position], convex: Bool?) -> Direction {
+func faceNormalForPolygonPoints(_ points: [Vector], convex: Bool?) -> Vector {
     let count = points.count
-    let unitZ = Direction.z
+    let unitZ = Vector(0, 0, 1)
     switch count {
     case 0, 1:
-        return .z
+        return unitZ
     case 2:
         let ab = points[1] - points[0]
         let normal = ab.cross(unitZ).cross(ab)
-        let length = normal.norm
+        let length = normal.length
         guard length > 0 else {
             // Points lie along z axis
-            return .x
-        }
-        return (normal / length).direction
+            return Vector(1, 0, 0)
+        }
+        return normal / length
     default:
-        func faceNormalForConvexPoints(_ points: [Position]) -> Direction {
+        func faceNormalForConvexPoints(_ points: [Vector]) -> Vector {
             var b = points[0]
             var ab = b - points.last!
             var bestLengthSquared = 0.0
-            var best: Distance?
+            var best: Vector?
             for c in points {
                 let bc = c - b
                 let normal = ab.cross(bc)
-                let lengthSquared = normal.norm
+                let lengthSquared = normal.lengthSquared
                 if lengthSquared > bestLengthSquared {
                     bestLengthSquared = lengthSquared
                     best = normal / lengthSquared.squareRoot()
@@ -340,10 +315,7 @@
                 b = c
                 ab = bc
             }
-            if let best = best {
-                return best.direction
-            }
-            return .z
+            return best ?? Vector(0, 0, 1)
         }
         let normal = faceNormalForConvexPoints(points)
         let convex = convex ?? pointsAreConvex(points)
@@ -360,7 +332,7 @@
     }
 }
 
-func pointsAreCoplanar(_ points: [Position]) -> Bool {
+func pointsAreCoplanar(_ points: [Vector]) -> Bool {
     if points.count < 4 {
         return true
     }
@@ -368,11 +340,11 @@
     let ab = b - points[0]
     let bc = points[2] - b
     let normal = ab.cross(bc)
-    let length = normal.norm
+    let length = normal.length
     if length < epsilon {
         return false
     }
-    let plane = Plane(unchecked: normal.direction, pointOnPlane: b)
+    let plane = Plane(unchecked: normal / length, pointOnPlane: b)
     for p in points[3...] where !plane.containsPoint(p) {
         return false
     }
@@ -380,9 +352,9 @@
 }
 
 // https://stackoverflow.com/questions/1165647/how-to-determine-if-a-list-of-polygon-points-are-in-clockwise-order#1165943
-func flattenedPointsAreClockwise(_ points: [Position]) -> Bool {
+func flattenedPointsAreClockwise(_ points: [Vector]) -> Bool {
     assert(!points.contains(where: { $0.z != 0 }))
-    let points = (points.first == points.last) ? points.dropLast() : [Position].SubSequence(points)
+    let points = (points.first == points.last) ? points.dropLast() : [Vector].SubSequence(points)
     guard points.count > 2, var a = points.last else {
         return false
     }
@@ -419,23 +391,23 @@
 
 // Shortest line segment between two lines
 // http://paulbourke.net/geometry/pointlineplane/
-func shortestLineSegmentPositionsBetween(
-    _ p1: Position,
-    _ p2: Position,
-    _ p3: Position,
-    _ p4: Position
-) -> (Position, Position)? {
-    let p2p1 = p2 - p1
-    assert(p2p1.norm > 0)
-    let p4p3 = p4 - p3
-    assert(p4p3.norm > 0)
+func shortestLineBetween(
+    _ p1: Vector,
+    _ p2: Vector,
+    _ p3: Vector,
+    _ p4: Vector
+) -> (Vector, Vector)? {
+    let p21 = p2 - p1
+    assert(p21.length > 0)
+    let p43 = p4 - p3
+    assert(p43.length > 0)
     let p13 = p1 - p3
 
-    let d1343 = p13.dot(p4p3)
-    let d4321 = p4p3.dot(p2p1)
-    let d1321 = p13.dot(p2p1)
-    let d4343 = p4p3.dot(p4p3)
-    let d2121 = p2p1.dot(p2p1)
+    let d1343 = p13.dot(p43)
+    let d4321 = p43.dot(p21)
+    let d1321 = p13.dot(p21)
+    let d4343 = p43.dot(p43)
+    let d2121 = p21.dot(p21)
 
     let denominator = d2121 * d4343 - d4321 * d4321
     guard abs(denominator) > epsilon else {
@@ -447,58 +419,40 @@
     let mua = numerator / denominator
     let mub = (d1343 + d4321 * mua) / d4343
 
-    return (p1 + mua * p2p1, p3 + mub * p4p3)
+    return (p1 + mua * p21, p3 + mub * p43)
 }
 
 // See "Vector formulation" at https://en.wikipedia.org/wiki/Distance_from_a_point_to_a_line
-func distanceFromPointToLine(
-    _ point: Position,
-    _ line: Line
-) -> Distance {
-    let d = point - line.origin
-    return d.dot(line.direction) * line.direction - d
+func vectorFromPointToLine(
+    _ point: Vector,
+    _ lineOrigin: Vector,
+    _ lineDirection: Vector
+) -> Vector {
+    assert(lineDirection.isNormalized)
+    let d = point - lineOrigin
+    return lineDirection * d.dot(lineDirection) - d
 }
 
 func lineIntersection(
-    _ p0: Position,
-    _ p1: Position,
-    _ p2: Position,
-    _ p3: Position
-) -> Position? {
-    guard let (p0, p1) = shortestLineSegmentPositionsBetween(p0, p1, p2, p3)
-    else {
+    _ p0: Vector,
+    _ p1: Vector,
+    _ p2: Vector,
+    _ p3: Vector
+) -> Vector? {
+    guard let (p0, p1) = shortestLineBetween(p0, p1, p2, p3) else {
         return nil
     }
     return p0.isEqual(to: p1) ? p0 : nil
 }
 
 func lineSegmentsIntersection(
-    _ p0: Position,
-    _ p1: Position,
-    _ p2: Position,
-    _ p3: Position
-) -> Position? {
+    _ p0: Vector,
+    _ p1: Vector,
+    _ p2: Vector,
+    _ p3: Vector
+) -> Vector? {
     guard let pi = lineIntersection(p0, p1, p2, p3) else {
         return nil // lines don't intersect
     }
-<<<<<<< HEAD
-    return lineSegmentsContainsPoint(p0, p1, pi) &&
-        lineSegmentsContainsPoint(p2, p3, pi) ? pi : nil
-}
-
-// Check point lies within range of line segment start/end
-// Point must already lie along the line
-func lineSegmentsContainsPoint(
-    _ start: Position,
-    _ end: Position,
-    _ point: Position
-) -> Bool {
-    let line = Line(origin: start, direction: (end - start).direction)
-    assert(distanceFromPointToLine(point, line).norm < epsilon)
-    let minPosition = Position.min(start, end)
-    let maxPosition = Position.max(start, end)
-    return Bounds(min: minPosition, max: maxPosition).containsPoint(point)
-=======
     return Bounds(p0, p1).containsPoint(pi) && Bounds(p2, p3).containsPoint(pi) ? pi : nil
->>>>>>> 26ab3e32
 }