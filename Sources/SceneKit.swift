--- conflicted
+++ resolved
@@ -84,40 +84,23 @@
     }
 }
 
-<<<<<<< HEAD
-#if os(iOS)
-private typealias SCNColor = UIColor
-private typealias SCNImage = UIImage
-#elseif os(OSX)
-private typealias SCNColor = NSColor
-private typealias SCNImage = NSImage
-=======
 #if os(iOS) || os(tvOS)
 private typealias OSColor = UIColor
 private typealias OSImage = UIImage
 #elseif os(OSX)
 private typealias OSColor = NSColor
 private typealias OSImage = NSImage
->>>>>>> 24023a2d
 #endif
 
 private func defaultMaterialLookup(_ material: Polygon.Material?) -> SCNMaterial? {
     switch material {
     case let material as SCNMaterial:
         return material
-<<<<<<< HEAD
-    case let color as SCNColor:
-        let material = SCNMaterial()
-        material.diffuse.contents = color
-        return material
-    case let image as SCNImage:
-=======
     case let color as OSColor:
         let material = SCNMaterial()
         material.diffuse.contents = color
         return material
     case let image as OSImage:
->>>>>>> 24023a2d
         let material = SCNMaterial()
         material.diffuse.contents = image
         return material
