//
//  SceneViewController.swift
//  Example
//
//  Created by Nick Lockwood on 11/12/2018.
//  Copyright © 2018 Nick Lockwood. All rights reserved.
//

import Euclid
import SceneKit
import UIKit

class SceneViewController: UIViewController {
    override func viewDidLoad() {
        super.viewDidLoad()

        // create a new scene
        let scene = SCNScene()

        // create and add a camera to the scene
        let cameraNode = SCNNode()
        cameraNode.camera = SCNCamera()
        scene.rootNode.addChildNode(cameraNode)

        // place the camera
        cameraNode.position = SCNVector3(x: 0, y: 0, z: 3)

        // create some geometry using Euclid
        let start = CFAbsoluteTimeGetCurrent()
<<<<<<< HEAD
        let cube = Mesh.cube(size: 0.8, material: Color.red)
        let sphere = Mesh.sphere(slices: 120, material: Color.blue)
        let mesh = cube.subtract(sphere)
=======
        let cube = Mesh.cube(size: 0.8, material: UIColor.red)
        let sphere = Mesh.sphere(slices: 120, material: UIColor.blue)
        let mesh = cube.subtract(sphere).makeWatertight()
>>>>>>> 26ab3e32
        print("Time:", CFAbsoluteTimeGetCurrent() - start)
        print("Polygons:", mesh.polygons.count)
        print("Triangles:", mesh.triangulate().polygons.count)
        print("Watertight:", mesh.isWatertight)

        // create SCNNode
        let geometry = SCNGeometry(mesh)
        let node = SCNNode(geometry: geometry)
        scene.rootNode.addChildNode(node)

        // configure the SCNView
        let scnView = view as! SCNView
        scnView.scene = scene
        scnView.autoenablesDefaultLighting = true
        scnView.allowsCameraControl = true
        scnView.showsStatistics = true
        scnView.backgroundColor = .white

        // create shader program for rendering geometry
        guard let device = scnView.device else {
            fatalError("Unable to create device library")
        }

        let library = device.makeDefaultLibrary()
        let program = SCNProgram()

        program.library = library
        program.fragmentFunctionName = "fragment_shader"
        program.vertexFunctionName = "vertex_shader"
        node.geometry?.program = program
    }

    override var shouldAutorotate: Bool {
        true
    }

    override var prefersStatusBarHidden: Bool {
        true
    }
}<|MERGE_RESOLUTION|>--- conflicted
+++ resolved
@@ -27,15 +27,9 @@
 
         // create some geometry using Euclid
         let start = CFAbsoluteTimeGetCurrent()
-<<<<<<< HEAD
-        let cube = Mesh.cube(size: 0.8, material: Color.red)
-        let sphere = Mesh.sphere(slices: 120, material: Color.blue)
-        let mesh = cube.subtract(sphere)
-=======
         let cube = Mesh.cube(size: 0.8, material: UIColor.red)
         let sphere = Mesh.sphere(slices: 120, material: UIColor.blue)
         let mesh = cube.subtract(sphere).makeWatertight()
->>>>>>> 26ab3e32
         print("Time:", CFAbsoluteTimeGetCurrent() - start)
         print("Polygons:", mesh.polygons.count)
         print("Triangles:", mesh.triangulate().polygons.count)
@@ -53,19 +47,6 @@
         scnView.allowsCameraControl = true
         scnView.showsStatistics = true
         scnView.backgroundColor = .white
-
-        // create shader program for rendering geometry
-        guard let device = scnView.device else {
-            fatalError("Unable to create device library")
-        }
-
-        let library = device.makeDefaultLibrary()
-        let program = SCNProgram()
-
-        program.library = library
-        program.fragmentFunctionName = "fragment_shader"
-        program.vertexFunctionName = "vertex_shader"
-        node.geometry?.program = program
     }
 
     override var shouldAutorotate: Bool {
