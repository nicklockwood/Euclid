--- conflicted
+++ resolved
@@ -682,11 +682,7 @@
 					"@executable_path/../Frameworks",
 					"@loader_path/Frameworks",
 				);
-<<<<<<< HEAD
-				MARKETING_VERSION = 0.5.5;
-=======
 				MARKETING_VERSION = 0.5.6;
->>>>>>> 8c8b8e73
 				OTHER_SWIFT_FLAGS = "-Xfrontend -warn-long-expression-type-checking=75";
 				PRODUCT_BUNDLE_IDENTIFIER = com.charcoaldesign.Euclid;
 				PRODUCT_MODULE_NAME = "$(PRODUCT_NAME:c99extidentifier)";
@@ -719,11 +715,7 @@
 					"@executable_path/../Frameworks",
 					"@loader_path/Frameworks",
 				);
-<<<<<<< HEAD
-				MARKETING_VERSION = 0.5.5;
-=======
 				MARKETING_VERSION = 0.5.6;
->>>>>>> 8c8b8e73
 				OTHER_SWIFT_FLAGS = "-Xfrontend -warn-long-expression-type-checking=75";
 				PRODUCT_BUNDLE_IDENTIFIER = com.charcoaldesign.Euclid;
 				PRODUCT_MODULE_NAME = "$(PRODUCT_NAME:c99extidentifier)";
