<<<<<<< HEAD
=======
## [0.5.6](https://github.com/nicklockwood/Euclid/releases/tag/0.5.6) (2021-08-10)

- Fixed axis alignment bug when extruding complex shapes along a custom path
- Increased epsilon precision to fix mesh corruption issues in extruded text paths

>>>>>>> 8c8b8e73
## [0.5.5](https://github.com/nicklockwood/Euclid/releases/tag/0.5.5) (2021-08-09)

- Vertices with zero normals are automatically corrected to use the face normal
- Vertex normals are now optional
- Polygons can now be created from an array of vector positions (normals are set automatically)
- Imported models are now converted to use Y-up automatically, matching SceneKit convention

## [0.5.4](https://github.com/nicklockwood/Euclid/releases/tag/0.5.4) (2021-08-04)

- Fixed a regression in `Mesh.fill()` introduced in 0.5.0 that affected nested paths (e.g. text)
- Fixed a bug in the calculation of vertex normals for non-planar paths
- Fixed a bug where extruding non-planar paths could result in an inside-out mesh  
- Lengthy CSG operations can now be interrupted by using the optional `isCancelled` callback
- Improved `Mesh.xor()` and `Mesh.stencil()` performance by merging CSG steps
- Self-intersecting paths can now be lathed
- Added `Path.stroke()` method

## [0.5.3](https://github.com/nicklockwood/Euclid/releases/tag/0.5.3) (2021-07-30)

- Slightly improved the performance of bounds checking during CSG operations
- The `Polygon.bounds` is no longer a stored property, which should reduce memory footprint
- Coincident `Line`s will now always be equal, even if initialized with a different `origin`
- Fixed a bug where Z component was ignored when testing for `LineSegment` intersection
- Fixed a performance regression in `Vector.distance(from: Plane)`, introduced in version 0.5.0
- Added `min()`/`max()` functions for component-wise comparison of `Vector`s
- Added `Line.intersection(with: Plane)` method

## [0.5.2](https://github.com/nicklockwood/Euclid/releases/tag/0.5.2) (2021-07-28)

- Fixed some bugs when serializing texture coordinates with a non-zero Z component
- Fixed assertion in `shortestLineBetween()` utility function
- Fixed spurious assertion in `LineSegment` initializer
- The identity `Rotation` is now encoded more compactly when serializing
- Added a more compact serialized encoding for `Line` and `LineSegment`
- Added `Vector(size:)` initializer with better defaults for size/scale vectors

## [0.5.1](https://github.com/nicklockwood/Euclid/releases/tag/0.5.1) (2021-07-25)

- Added `LineSegment.containsPoint()` method
- Added `Mesh.isWatertight` property to determine if a mesh contains holes
- Reduced BSP construction time when performing CSG operations on convex meshes
- Fixed edge case where `Mesh.detessellate()` function would fail to merge adjacent polygons
- Fixed bug where CSG operations would sometimes unnecessarily tesselate polygons
- Improved back-face insertion logic for lofted paths

## [0.5.0](https://github.com/nicklockwood/Euclid/releases/tag/0.5.0) (2021-07-12)

- Added `Mesh.detessellate()` method and `Mesh.uniqueEdges` property
- `Mesh` initializer no longer tessellates non-convex polygons automatically
- Added methods for computing intersections and distances between points, planes and lines
- `Line` and `LineSegment` intersection methods now correctly work for lines in different planes 
- `Polygon` initializer now rejects vertices that would form self-intersecting edges
- Fixed crash when attempting to create fill or lathe meshes from self-intersecting paths
- Fixed certain cases where `Path.edgeVertices` would produce inverted normals
- Added method to easily create a `Path` from a `Polygon`
- Texture coordinates with a non-zero Z component are now serialized correctly
- Added optional `texcoord` property to `PathPoint`s
- The `Mesh.fill()`, `Mesh.extrude()` and `Mesh.loft()` methods now work with non-planar paths
- The `Path.faceVertices` property now works correctly for non-planar paths
- Added `Path.facePolygons()` method for filling non-planar paths

## [0.4.7](https://github.com/nicklockwood/Euclid/releases/tag/0.4.7) (2021-07-09)

- Fixed tessellation bug affecting anti-clockwise polygons
- Fixed bug where `Mesh(url:materialLookup:)` initializer ignored `materialLookup:` parameter
- Made `SCNGeometry(polygons:)` `materialLookup:` callback return value optional for consistency

## [0.4.6](https://github.com/nicklockwood/Euclid/releases/tag/0.4.6) (2021-07-04)

- Fixed bug in Path plane calculation that could result in corrupted extrusion shapes
- Fixed edge case in logic for detecting degenerate polygons
- Added +=, -=, *= and /= Vector operators
- Added `Vector.translated(by:)` function

## [0.4.5](https://github.com/nicklockwood/Euclid/releases/tag/0.4.5) (2021-06-26)

- Rewrote CSG operations to use iteration rather than recursion, so they no longer overflow stack 
- Add methods to create a Mesh from an SCNNode or file url (in any ModelIO-supported format)
- Removed spurious assertion failure when creating paths with multiple subpaths

## [0.4.4](https://github.com/nicklockwood/Euclid/releases/tag/0.4.4) (2021-04-27)

- Fixed glitch in CSG operations on multiple meshes
- Improved performance for CSG functions on non-convex meshes

## [0.4.3](https://github.com/nicklockwood/Euclid/releases/tag/0.4.3) (2021-04-24)

- Added up, right, forward vectors to Rotation
- Removed unused file

## [0.4.2](https://github.com/nicklockwood/Euclid/releases/tag/0.4.2) (2021-04-16)

- Reduced size of serialized mesh data by ~50%
- Materials are now deduplicated when encoding/decoding
- Fixed bug when decoding serialized rotation values

## [0.4.1](https://github.com/nicklockwood/Euclid/releases/tag/0.4.1) (2021-04-14)

- Fixed bug with encoding texture coordinates
- Material property is no longer encoded for polygons if nil

## [0.4.0](https://github.com/nicklockwood/Euclid/releases/tag/0.4.0) (2021-04-04)

- Added type-safe Angle API replacing raw Doubles
- Added plane intersection and direction utility functions
- Upgraded project to Swift 5.1

## [0.3.6](https://github.com/nicklockwood/Euclid/releases/tag/0.3.6) (2020-11-22)

- Euclid types now conform to Codable for easy serialization
- Added default implementation for SCNMaterial mapping
- Fixed bug where SCNGeometry detail argument was ignored
- Added missing Embed Frameworks phase to example app

## [0.3.5](https://github.com/nicklockwood/Euclid/releases/tag/0.3.5) (2020-09-03)

- Fixed bug with loft function when two edges are not parallel, resulting in a non-planar polygon

## [0.3.4](https://github.com/nicklockwood/Euclid/releases/tag/0.3.4) (2020-05-23)

- Fixed issue where shapes extruded a long a path were sometimes tilted (not perpendicular to path)
- Fixed internal random number generator (broken by a change introduced in Swift 5.2)
- Simplified path to SCNGeometry conversion

## [0.3.3](https://github.com/nicklockwood/Euclid/releases/tag/0.3.3) (2020-04-13)

- Fixed a precision issue when forming unions between meshes with coinciding surfaces

## [0.3.2](https://github.com/nicklockwood/Euclid/releases/tag/0.3.2) (2020-04-12)

- Added ability to extrude a shape along a path

## [0.3.1](https://github.com/nicklockwood/Euclid/releases/tag/0.3.1) (2020-03-22)

- Fixed a bug where cubic bezier components of `CGPath`s were not handled correctly
- Fixed some bugs in the plane clipping algorithm
- Slightly reduced compilation time

## [0.3.0](https://github.com/nicklockwood/Euclid/releases/tag/0.3.0) (2020-01-22)

- Significantly improved performance for CSG functions, especially for convex meshes
- Fixed bug where `Path.circle` and `Path.ellipse` could produce unclosed polygon
- `Mesh.polygons` is now read-only. Use initializer or `merge` functions to modify mesh
- Added mesh tessellation/inversion methods

## [0.2.3](https://github.com/nicklockwood/Euclid/releases/tag/0.2.3) (2020-01-14)

- Improved CSG performance by another 2X by converting Polygon to a reference type internally
- Improved `polygonsByMaterial` getter for Mesh, which also speeds up conversion to SceneKit Geometry

## [0.2.2](https://github.com/nicklockwood/Euclid/releases/tag/0.2.2) (2020-01-11)

- Fixed infinite loop when constructing BSP for CSG operations
- Clip to plane function now fills correctly if plane does not pass through the origin
- LineSegment initializer is now public

## [0.2.1](https://github.com/nicklockwood/Euclid/releases/tag/0.2.1) (2020-01-11)

- Improved CSG performance by 2X on average
- Added methods for clipping or splitting a Mesh along a Plane
- Added computed components property to Vector
- Added methods to compute distance and projection between a point and Plane
- Fixed some bugs relating to coplanar polygon clipping

## [0.2.0](https://github.com/nicklockwood/Euclid/releases/tag/0.2.0) (2020-01-04)

- Added Swift 5 compatibility fixes
- Added Line and LineSegment types
- Unified iOS and macOS framework targets

## [0.1.9](https://github.com/nicklockwood/Euclid/releases/tag/0.1.9) (2019-04-03)

- Fixed polygon triangulation edge case
- Improved automatic sanitization of paths with degenerate vertices  
- Paths with subpaths now display correctly when rendered with SceneKit
- Further improved text rendering performance
- Added methods for transforming planes

## [0.1.8](https://github.com/nicklockwood/Euclid/releases/tag/0.1.8) (2019-03-28)

- Added support for multiple subpaths within a single Path instance
- CGPaths can now be converted to a single Path instead of an array of subpaths
- Added methods for performing bulk CSG operations on arrays of meshes
- Improved text rendering performance

## [0.1.7](https://github.com/nicklockwood/Euclid/releases/tag/0.1.7) (2019-03-11)

- Added support for creating Euclid Paths from a Core Graphics CGPath
- Added support for rendering 2D or extruded 3D text using Core Text
- Fixed some bugs in triangulation that occasionally caused concave polygons not to render
- Fixed a bug where material was not set correctly for extrusions with a depth of zero
- Added XOR CSG function (useful for rendering text)
- Added ellipse constructor for Path

## [0.1.6](https://github.com/nicklockwood/Euclid/releases/tag/0.1.6) (2019-02-27)

- Improved CSG operations on coplanar polygons
- Default radius for circle Path is now 0.5 instead of 1.0
- Added Linux test suite

## [0.1.5](https://github.com/nicklockwood/Euclid/releases/tag/0.1.5) (2019-01-21)

- Reduced epsilon value in order to avoid precision-related bugs
- Fixed an occasional assertion failure in triangulation logic
- Polygon initializer now checks that points are planar
- Mesh and Polygon now conform to Hashable
- Added ability to convert SceneKit geometry back to a Mesh

## [0.1.4](https://github.com/nicklockwood/Euclid/releases/tag/0.1.4) (2019-01-09)

- Fixed bug with Vector transform application order (also affected Bounds calculation)

## [0.1.3](https://github.com/nicklockwood/Euclid/releases/tag/0.1.3) (2018-12-19)

- Fixed bug in Plane calculation for closed Paths

## [0.1.2](https://github.com/nicklockwood/Euclid/releases/tag/0.1.2) (2018-12-14)

- Polygon constructor now accepts concave vertices
- Added missing transform methods
- Improved polygon merging performance
- Improved tessellation algorithm

## [0.1.1](https://github.com/nicklockwood/Euclid/releases/tag/0.1.1) (2018-12-12)

- Fixed some bugs in the order of application of Transforms
- Fixed mixed up pitch, yaw and roll logic

## [0.1.0](https://github.com/nicklockwood/Euclid/releases/tag/0.1.0) (2018-12-11)

- First release<|MERGE_RESOLUTION|>--- conflicted
+++ resolved
@@ -1,11 +1,8 @@
-<<<<<<< HEAD
-=======
 ## [0.5.6](https://github.com/nicklockwood/Euclid/releases/tag/0.5.6) (2021-08-10)
 
 - Fixed axis alignment bug when extruding complex shapes along a custom path
 - Increased epsilon precision to fix mesh corruption issues in extruded text paths
 
->>>>>>> 8c8b8e73
 ## [0.5.5](https://github.com/nicklockwood/Euclid/releases/tag/0.5.5) (2021-08-09)
 
 - Vertices with zero normals are automatically corrected to use the face normal
