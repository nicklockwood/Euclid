#if !canImport(ObjectiveC)
import XCTest

extension AngleTests {
    // DO NOT MODIFY: This is autogenerated, use:
    //   `swift test --generate-linuxmain`
    // to regenerate.
    static let __allTests__AngleTests = [
        ("testAcosFirstQuadrant", testAcosFirstQuadrant),
        ("testAcosSecondQuadrant", testAcosSecondQuadrant),
        ("testAddition", testAddition),
        ("testAsinFirstQuadrant", testAsinFirstQuadrant),
        ("testAsinFourthQuadrant", testAsinFourthQuadrant),
        ("testAtanFirstQuadrant", testAtanFirstQuadrant),
        ("testAtanFourthQuadrant", testAtanFourthQuadrant),
        ("testAtanSecondQuadrant", testAtanSecondQuadrant),
        ("testAtanThirdQuadrant", testAtanThirdQuadrant),
        ("testComparable1", testComparable1),
        ("testComparable2", testComparable2),
        ("testConstructor", testConstructor),
        ("testCosFirstQuadrant", testCosFirstQuadrant),
        ("testCosFourthQuadrant", testCosFourthQuadrant),
        ("testCosSecondQuadrant", testCosSecondQuadrant),
        ("testCosThirdQuadrant", testCosThirdQuadrant),
        ("testEquality1", testEquality1),
        ("testEquality2", testEquality2),
        ("testPrefix", testPrefix),
        ("testRadians", testRadians),
        ("testSinFirstQuadrant", testSinFirstQuadrant),
        ("testSinFourthQuadrant", testSinFourthQuadrant),
        ("testSinSecondQuadrant", testSinSecondQuadrant),
        ("testSinThirdQuadrant", testSinThirdQuadrant),
        ("testSubtraction", testSubtraction),
        ("testTanFirstQuadrant", testTanFirstQuadrant),
        ("testTanFourthQuadrant", testTanFourthQuadrant),
        ("testTanSecondQuadrant", testTanSecondQuadrant),
        ("testTanThirdQuadrant", testTanThirdQuadrant),
    ]
}

extension BoundsTests {
    // DO NOT MODIFY: This is autogenerated, use:
    //   `swift test --generate-linuxmain`
    // to regenerate.
    static let __allTests__BoundsTests = [
        ("testIntersectionOfAdjacentBounds", testIntersectionOfAdjacentBounds),
        ("testIntersectionOfBoundsAndEmpty", testIntersectionOfBoundsAndEmpty),
        ("testIntersectionOfCoincidingBounds", testIntersectionOfCoincidingBounds),
        ("testIntersectionOfEmptyAndBounds", testIntersectionOfEmptyAndBounds),
        ("testUnionOfAdjacentBounds", testUnionOfAdjacentBounds),
        ("testUnionOfBoundsAndEmpty", testUnionOfBoundsAndEmpty),
        ("testUnionOfCoincidingBounds", testUnionOfCoincidingBounds),
        ("testUnionOfEmptyAndBounds", testUnionOfEmptyAndBounds),
    ]
}

extension CGPathTests {
    // DO NOT MODIFY: This is autogenerated, use:
    //   `swift test --generate-linuxmain`
    // to regenerate.
    static let __allTests__CGPathTests = [
        ("testClosedLineAndQuadCurveCGPath", testClosedLineAndQuadCurveCGPath),
        ("testRectangularCGPath", testRectangularCGPath),
        ("testRoundedRectCGPath", testRoundedRectCGPath),
        ("testUnclosedLineAndCubicCurveCGPath", testUnclosedLineAndCubicCurveCGPath),
        ("testUnclosedLineAndQuadCurveCGPath", testUnclosedLineAndQuadCurveCGPath),
    ]
}

extension CSGTests {
    // DO NOT MODIFY: This is autogenerated, use:
    //   `swift test --generate-linuxmain`
    // to regenerate.
    static let __allTests__CSGTests = [
        ("testIntersectionOfAdjacentBoxes", testIntersectionOfAdjacentBoxes),
        ("testIntersectionOfAdjacentSquares", testIntersectionOfAdjacentSquares),
        ("testIntersectionOfCoincidingBoxes", testIntersectionOfCoincidingBoxes),
        ("testIntersectionOfCoincidingSquares", testIntersectionOfCoincidingSquares),
        ("testIntersectionOfOverlappingBoxes", testIntersectionOfOverlappingBoxes),
        ("testIntersectionOfOverlappingSquares", testIntersectionOfOverlappingSquares),
        ("testSubtractAdjacentBoxes", testSubtractAdjacentBoxes),
        ("testSubtractAdjacentSquares", testSubtractAdjacentSquares),
        ("testSubtractCoincidingBoxes", testSubtractCoincidingBoxes),
        ("testSubtractCoincidingBoxesWhenTriangulated", testSubtractCoincidingBoxesWhenTriangulated),
        ("testSubtractCoincidingSquares", testSubtractCoincidingSquares),
        ("testSubtractOverlappingBoxes", testSubtractOverlappingBoxes),
        ("testSubtractOverlappingSquares", testSubtractOverlappingSquares),
        ("testUnionOfAdjacentBoxes", testUnionOfAdjacentBoxes),
        ("testUnionOfAdjacentSquares", testUnionOfAdjacentSquares),
        ("testUnionOfCoincidingBoxes", testUnionOfCoincidingBoxes),
        ("testUnionOfCoincidingSquares", testUnionOfCoincidingSquares),
        ("testUnionOfOverlappingBoxes", testUnionOfOverlappingBoxes),
        ("testUnionOfOverlappingSquares", testUnionOfOverlappingSquares),
        ("testXorAdjacentCubes", testXorAdjacentCubes),
        ("testXorAdjacentSquares", testXorAdjacentSquares),
        ("testXorCoincidingCubes", testXorCoincidingCubes),
        ("testXorCoincidingSquares", testXorCoincidingSquares),
        ("testXorOverlappingCubes", testXorOverlappingCubes),
        ("testXorOverlappingSquares", testXorOverlappingSquares),
    ]
}

extension CodingTests {
    // DO NOT MODIFY: This is autogenerated, use:
    //   `swift test --generate-linuxmain`
    // to regenerate.
    static let __allTests__CodingTests = [
<<<<<<< HEAD
=======
        ("testDecodingAngle", testDecodingAngle),
        ("testDecodingAngle2", testDecodingAngle2),
        ("testDecodingAngle3", testDecodingAngle3),
>>>>>>> f5265b44
        ("testDecodingAxisAngleRotation", testDecodingAxisAngleRotation),
        ("testDecodingCurvedPathPoint2", testDecodingCurvedPathPoint2),
        ("testDecodingCurvedUnkeyedPathPoint3", testDecodingCurvedUnkeyedPathPoint3),
        ("testDecodingIdentityRotation", testDecodingIdentityRotation),
        ("testDecodingInvalidVectors", testDecodingInvalidVectors),
        ("testDecodingKeyedPath", testDecodingKeyedPath),
        ("testDecodingKeyedPlane", testDecodingKeyedPlane),
        ("testDecodingKeyedVector", testDecodingKeyedVector),
        ("testDecodingMesh", testDecodingMesh),
        ("testDecodingPathPoint2", testDecodingPathPoint2),
        ("testDecodingPathPoint3", testDecodingPathPoint3),
        ("testDecodingPitchYawRollRotation", testDecodingPitchYawRollRotation),
        ("testDecodingPolygon", testDecodingPolygon),
        ("testDecodingPolygonWithPlane", testDecodingPolygonWithPlane),
        ("testDecodingRollRotation", testDecodingRollRotation),
        ("testDecodingSimplePath", testDecodingSimplePath),
        ("testDecodingSubpath", testDecodingSubpath),
        ("testDecodingUnkeyedPlane", testDecodingUnkeyedPlane),
        ("testDecodingVector2", testDecodingVector2),
        ("testDecodingVector3", testDecodingVector3),
        ("testDecodingVertex", testDecodingVertex),
        ("testDecodingVertexWithInvalidNormal", testDecodingVertexWithInvalidNormal),
        ("testDecodingVertexWithoutTexcoord", testDecodingVertexWithoutTexcoord),
        ("testEncodeAndDecodingRotation", testEncodeAndDecodingRotation),
        ("testEncodingPlane", testEncodingPlane),
        ("testEncodingPolygonWithDataMaterial", testEncodingPolygonWithDataMaterial),
        ("testEncodingPolygonWithIntMaterial", testEncodingPolygonWithIntMaterial),
        ("testEncodingPolygonWithNilMaterial", testEncodingPolygonWithNilMaterial),
        ("testEncodingPolygonWithOSColorMaterial", testEncodingPolygonWithOSColorMaterial),
        ("testEncodingPolygonWithStringMaterial", testEncodingPolygonWithStringMaterial),
        ("testEncodingPolygonWithUnsupportedMaterial", testEncodingPolygonWithUnsupportedMaterial),
        ("testEncodingVector2", testEncodingVector2),
        ("testEncodingVector3", testEncodingVector3),
        ("testKeylessPolygon", testKeylessPolygon),
    ]
}

extension LineTests {
    // DO NOT MODIFY: This is autogenerated, use:
    //   `swift test --generate-linuxmain`
    // to regenerate.
    static let __allTests__LineTests = [
        ("testDistanceFromPointHarder", testDistanceFromPointHarder),
        ("testDistanceFromPointSimple", testDistanceFromPointSimple),
        ("testLineIntersectionXY", testLineIntersectionXY),
        ("testLineIntersectionXZ", testLineIntersectionXZ),
        ("testLineIntersectionYZ", testLineIntersectionYZ),
    ]
}

extension PathTests {
    // DO NOT MODIFY: This is autogenerated, use:
    //   `swift test --generate-linuxmain`
    // to regenerate.
    static let __allTests__PathTests = [
        ("testClipClosedClockwiseTriangleMostlyRightOfAxis", testClipClosedClockwiseTriangleMostlyRightOfAxis),
        ("testClipClosedClockwiseTriangleToRightOfAxis", testClipClosedClockwiseTriangleToRightOfAxis),
        ("testClipClosedRectangleSpanningAxis", testClipClosedRectangleSpanningAxis),
        ("testClosedAnticlockwiseTriangleLeftOfAxis", testClosedAnticlockwiseTriangleLeftOfAxis),
        ("testConcaveClosedPathAnticlockwiseWinding", testConcaveClosedPathAnticlockwiseWinding),
        ("testConcaveClosedPathClockwiseWinding", testConcaveClosedPathClockwiseWinding),
        ("testConcaveClosedPathClockwiseWinding2", testConcaveClosedPathClockwiseWinding2),
        ("testConcaveOpenPathAnticlockwiseWinding", testConcaveOpenPathAnticlockwiseWinding),
        ("testConcaveOpenPathClockwiseWinding", testConcaveOpenPathClockwiseWinding),
        ("testConvexClosedPathAnticlockwiseWinding", testConvexClosedPathAnticlockwiseWinding),
        ("testConvexClosedPathClockwiseWinding", testConvexClosedPathClockwiseWinding),
        ("testConvexOpenPathAnticlockwiseWinding", testConvexOpenPathAnticlockwiseWinding),
        ("testConvexOpenPathClockwiseWinding", testConvexOpenPathClockwiseWinding),
        ("testEdgeVerticesForCircle", testEdgeVerticesForCircle),
        ("testEdgeVerticesForEllipse", testEdgeVerticesForEllipse),
        ("testEdgeVerticesForSemicircle", testEdgeVerticesForSemicircle),
        ("testEdgeVerticesForSharpEdgedCylinder", testEdgeVerticesForSharpEdgedCylinder),
        ("testEdgeVerticesForSmoothedClosedRect", testEdgeVerticesForSmoothedClosedRect),
        ("testEdgeVerticesForSmoothedCylinder", testEdgeVerticesForSmoothedCylinder),
        ("testEdgeVerticesForVerticalPath", testEdgeVerticesForVerticalPath),
        ("testFaceVerticesForConcaveClockwisePath", testFaceVerticesForConcaveClockwisePath),
        ("testFaceVerticesForDegenerateClosedAnticlockwisePath", testFaceVerticesForDegenerateClosedAnticlockwisePath),
        ("testOverlappingClosedQuad", testOverlappingClosedQuad),
        ("testOverlappingOpenQuad", testOverlappingOpenQuad),
        ("testPathWithConjoinedLoopsHasCorrectSubpaths", testPathWithConjoinedLoopsHasCorrectSubpaths),
        ("testPathWithLineEndingInLoopHasCorrectSubpaths", testPathWithLineEndingInLoopHasCorrectSubpaths),
        ("testPathWithLoopEndingInLineHasCorrectSubpaths", testPathWithLoopEndingInLineHasCorrectSubpaths),
        ("testPathWithTwoSeparateLoopsHasCorrectSubpaths", testPathWithTwoSeparateLoopsHasCorrectSubpaths),
        ("testSimpleClosedPathHasNoSubpaths", testSimpleClosedPathHasNoSubpaths),
        ("testSimpleClosedQuad", testSimpleClosedQuad),
        ("testSimpleClosedTriangle", testSimpleClosedTriangle),
        ("testSimpleLine", testSimpleLine),
        ("testSimpleOpenPathHasNoSubpaths", testSimpleOpenPathHasNoSubpaths),
        ("testSimpleOpenQuad", testSimpleOpenQuad),
        ("testSimpleOpenTriangle", testSimpleOpenTriangle),
        ("testStraightLinePathAnticlockwiseWinding", testStraightLinePathAnticlockwiseWinding),
        ("testStraightLinePathAnticlockwiseWinding2", testStraightLinePathAnticlockwiseWinding2),
        ("testStraightLinePathAnticlockwiseWinding3", testStraightLinePathAnticlockwiseWinding3),
    ]
}

extension PlaneTests {
    // DO NOT MODIFY: This is autogenerated, use:
    //   `swift test --generate-linuxmain`
    // to regenerate.
    static let __allTests__PlaneTests = [
        ("testConcavePolygonClockwiseWinding", testConcavePolygonClockwiseWinding),
        ("testIntersectionWithParallelPlane", testIntersectionWithParallelPlane),
        ("testIntersectionWithPerpendicularPlane", testIntersectionWithPerpendicularPlane),
        ("testIntersectionWithRandomPlane", testIntersectionWithRandomPlane),
    ]
}

extension PolygonTests {
    // DO NOT MODIFY: This is autogenerated, use:
    //   `swift test --generate-linuxmain`
    // to regenerate.
    static let __allTests__PolygonTests = [
        ("testConcaveAnticlockwisePolygonContainsPoint", testConcaveAnticlockwisePolygonContainsPoint),
        ("testConcaveAnticlockwisePolygonContainsPoint2", testConcaveAnticlockwisePolygonContainsPoint2),
        ("testConcaveAnticlockwisePolygonCorrectlyTessellated", testConcaveAnticlockwisePolygonCorrectlyTessellated),
        ("testConcaveAnticlockwisePolygonCorrectlyTriangulated", testConcaveAnticlockwisePolygonCorrectlyTriangulated),
        ("testConcavePolygonAnticlockwiseWinding", testConcavePolygonAnticlockwiseWinding),
        ("testConcavePolygonClockwiseWinding", testConcavePolygonClockwiseWinding),
        ("testConvexAnticlockwisePolygonContainsPoint", testConvexAnticlockwisePolygonContainsPoint),
        ("testConvexClockwisePolygonContainsPoint", testConvexClockwisePolygonContainsPoint),
        ("testConvexPolygonAnticlockwiseWinding", testConvexPolygonAnticlockwiseWinding),
        ("testConvexPolygonClockwiseWinding", testConvexPolygonClockwiseWinding),
        ("testDegeneratePolygonWithColinearPoints", testDegeneratePolygonWithColinearPoints),
        ("testHouseShapedPolygonCorrectlyTriangulated", testHouseShapedPolygonCorrectlyTriangulated),
        ("testInvertedConcaveAnticlockwisePolygonCorrectlyTessellated", testInvertedConcaveAnticlockwisePolygonCorrectlyTessellated),
        ("testInvertedConcaveAnticlockwisePolygonCorrectlyTriangulated", testInvertedConcaveAnticlockwisePolygonCorrectlyTriangulated),
        ("testMerge1", testMerge1),
        ("testMerge2", testMerge2),
        ("testMergeB2TAdjacentRects", testMergeB2TAdjacentRects),
        ("testMergeEdgeCase", testMergeEdgeCase),
        ("testMergeL2RAdjacentRectAndTriangle", testMergeL2RAdjacentRectAndTriangle),
        ("testMergeL2RAdjacentRects", testMergeL2RAdjacentRects),
        ("testMergeR2LAdjacentRects", testMergeR2LAdjacentRects),
        ("testMergeT2BAdjacentRects", testMergeT2BAdjacentRects),
        ("testNonDegeneratePolygonWithColinearPoints", testNonDegeneratePolygonWithColinearPoints),
        ("testPathWithZeroAreaColinearPointTriangulated", testPathWithZeroAreaColinearPointTriangulated),
        ("testPolygonWithColinearPointsCorrectlyTriangulated", testPolygonWithColinearPointsCorrectlyTriangulated),
    ]
}

extension SceneKitTests {
    // DO NOT MODIFY: This is autogenerated, use:
    //   `swift test --generate-linuxmain`
    // to regenerate.
    static let __allTests__SceneKitTests = [
        ("testGeometryImportedWithCorrectDetail", testGeometryImportedWithCorrectDetail),
    ]
}

extension ShapeTests {
    // DO NOT MODIFY: This is autogenerated, use:
    //   `swift test --generate-linuxmain`
    // to regenerate.
    static let __allTests__ShapeTests = [
        ("testCircleIsClosed", testCircleIsClosed),
        ("testClosedCurvedPath", testClosedCurvedPath),
        ("testClosedCurvedPathWithSharpFirstCorner", testClosedCurvedPathWithSharpFirstCorner),
        ("testClosedCurvedPathWithSharpSecondAndThirdCorner", testClosedCurvedPathWithSharpSecondAndThirdCorner),
        ("testClosedCurvedPathWithSharpSecondCorner", testClosedCurvedPathWithSharpSecondCorner),
        ("testCurveWithConsecutiveMixedTypePointsWithSamePosition", testCurveWithConsecutiveMixedTypePointsWithSamePosition),
        ("testLoftNonParallelEdges", testLoftNonParallelEdges),
        ("testLoftParallelEdges", testLoftParallelEdges),
        ("testSimpleCurvedPath", testSimpleCurvedPath),
        ("testSimpleCurveEndedPath", testSimpleCurveEndedPath),
    ]
}

extension TextTests {
    // DO NOT MODIFY: This is autogenerated, use:
    //   `swift test --generate-linuxmain`
    // to regenerate.
    static let __allTests__TextTests = [
        ("testTextMeshWithAttributedString", testTextMeshWithAttributedString),
        ("testTextMeshWithString", testTextMeshWithString),
        ("testTextPaths", testTextPaths),
    ]
}

extension TransformTests {
    // DO NOT MODIFY: This is autogenerated, use:
    //   `swift test --generate-linuxmain`
    // to regenerate.
    static let __allTests__TransformTests = [
        ("testAxisAngleRotation1", testAxisAngleRotation1),
        ("testAxisAngleRotation2", testAxisAngleRotation2),
        ("testAxisAngleRotation3", testAxisAngleRotation3),
        ("testPitch", testPitch),
        ("testRoll", testRoll),
        ("testRotatePlane", testRotatePlane),
        ("testRotationMultipliedByScale", testRotationMultipliedByScale),
        ("testRotationMultipliedByTranslation", testRotationMultipliedByTranslation),
        ("testScaleMultipliedByRotation", testScaleMultipliedByRotation),
        ("testScalePlane", testScalePlane),
        ("testScalePlaneUniformly", testScalePlaneUniformly),
        ("testTransformPlane", testTransformPlane),
        ("testTransformVector", testTransformVector),
        ("testTranslatePlane", testTranslatePlane),
        ("testTranslationMultipliedByRotation", testTranslationMultipliedByRotation),
        ("testTranslationMultipliedByScale", testTranslationMultipliedByScale),
        ("testYaw", testYaw),
    ]
}

extension UtilityTests {
    // DO NOT MODIFY: This is autogenerated, use:
    //   `swift test --generate-linuxmain`
    // to regenerate.
    static let __allTests__UtilityTests = [
        ("testColinearPointsDontPreventConvexness", testColinearPointsDontPreventConvexness),
        ("testConvexnessResultNotAffectedByTranslation", testConvexnessResultNotAffectedByTranslation),
        ("testDegenerateColinearVertices", testDegenerateColinearVertices),
        ("testDegenerateVerticesWithZeroLengthEdge", testDegenerateVerticesWithZeroLengthEdge),
        ("testNonDegenerateColinearVertices", testNonDegenerateColinearVertices),
        ("testRemoveZeroAreaColinearPointRemoved", testRemoveZeroAreaColinearPointRemoved),
        ("testSanitizeInvalidClosedPath", testSanitizeInvalidClosedPath),
    ]
}

extension VectorTests {
    // DO NOT MODIFY: This is autogenerated, use:
    //   `swift test --generate-linuxmain`
    // to regenerate.
    static let __allTests__VectorTests = [
        ("testAngledLength", testAngledLength),
        ("testAxisAlignedLength", testAxisAlignedLength),
        ("testDistanceBehindPlane", testDistanceBehindPlane),
        ("testDistanceInFrontOfPlane", testDistanceInFrontOfPlane),
        ("testNonNormalizedAngle", testNonNormalizedAngle),
        ("testNonNormalizedAngleWithPlane", testNonNormalizedAngleWithPlane),
        ("testRightAngle", testRightAngle),
        ("testRightAngleWithPlane", testRightAngleWithPlane),
    ]
}

public func __allTests() -> [XCTestCaseEntry] {
    return [
        testCase(AngleTests.__allTests__AngleTests),
        testCase(BoundsTests.__allTests__BoundsTests),
        testCase(CGPathTests.__allTests__CGPathTests),
        testCase(CSGTests.__allTests__CSGTests),
        testCase(CodingTests.__allTests__CodingTests),
        testCase(LineTests.__allTests__LineTests),
        testCase(PathTests.__allTests__PathTests),
        testCase(PlaneTests.__allTests__PlaneTests),
        testCase(PolygonTests.__allTests__PolygonTests),
        testCase(SceneKitTests.__allTests__SceneKitTests),
        testCase(ShapeTests.__allTests__ShapeTests),
        testCase(TextTests.__allTests__TextTests),
        testCase(TransformTests.__allTests__TransformTests),
        testCase(UtilityTests.__allTests__UtilityTests),
        testCase(VectorTests.__allTests__VectorTests),
    ]
}
#endif<|MERGE_RESOLUTION|>--- conflicted
+++ resolved
@@ -105,12 +105,9 @@
     //   `swift test --generate-linuxmain`
     // to regenerate.
     static let __allTests__CodingTests = [
-<<<<<<< HEAD
-=======
         ("testDecodingAngle", testDecodingAngle),
         ("testDecodingAngle2", testDecodingAngle2),
         ("testDecodingAngle3", testDecodingAngle3),
->>>>>>> f5265b44
         ("testDecodingAxisAngleRotation", testDecodingAxisAngleRotation),
         ("testDecodingCurvedPathPoint2", testDecodingCurvedPathPoint2),
         ("testDecodingCurvedUnkeyedPathPoint3", testDecodingCurvedUnkeyedPathPoint3),
