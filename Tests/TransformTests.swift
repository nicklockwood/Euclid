//
//  TransformTests.swift
//  GeometryScriptTests
//
//  Created by Nick Lockwood on 17/10/2018.
//  Copyright © 2018 Nick Lockwood. All rights reserved.
//

@testable import Euclid
import XCTest

class TransformTests: XCTestCase {
    // MARK: Rotation

    func testAxisAngleRotation1() {
        let r = Rotation(axis: .z, angle: .halfPi)
        let v = Position(0, 0.5, 0)
        let u = v.rotated(by: r)
<<<<<<< HEAD
        XCTAssertEqual(u.quantized(), Position(0.5, 0, 0))
=======
        XCTAssertEqual(u, Vector(0.5, 0, 0))
>>>>>>> 26ab3e32
    }

    func testAxisAngleRotation2() {
        let r = Rotation(axis: .z, angle: .halfPi)
        let v = Position(0.5, 0, 0)
        let u = v.rotated(by: r)
<<<<<<< HEAD
        XCTAssertEqual(u.quantized(), Position(0, -0.5, 0))
=======
        XCTAssertEqual(u, Vector(0, -0.5, 0))
>>>>>>> 26ab3e32
    }

    func testAxisAngleRotation3() {
        let r = Rotation(axis: .z, angle: .halfPi)
        let v = Position(0, 0, 0.5)
        let u = v.rotated(by: r)
<<<<<<< HEAD
        XCTAssertEqual(u.quantized(), Position(0, 0, 0.5))
=======
        XCTAssertEqual(u, Vector(0, 0, 0.5))
>>>>>>> 26ab3e32
    }

    func testPitchRotation() {
        let r = Rotation(pitch: .halfPi)
        XCTAssertEqual(r, .pitch(.halfPi))
        XCTAssertEqual(r.pitch.radians, .pi / 2, accuracy: epsilon)
        XCTAssertEqual(r.roll, .zero)
        XCTAssertEqual(r.yaw, .zero)
<<<<<<< HEAD
        let v = Position(0, 0.5, 0), u = Position(0, 0, -0.5)
        XCTAssertEqual(v.rotated(by: r).quantized(), u)
=======
        let v = Vector(0, 0.5, 0), u = Vector(0, 0, -0.5)
        XCTAssertEqual(v.rotated(by: r), u)
>>>>>>> 26ab3e32
    }

    func testYawRotation() {
        let r = Rotation(yaw: .halfPi)
        XCTAssertEqual(r, .yaw(.halfPi))
        XCTAssert(r.isEqual(to: Rotation(Quaternion(yaw: .halfPi))))
        XCTAssertEqual(r.yaw, .halfPi)
        XCTAssertEqual(r.pitch, .zero)
        XCTAssertEqual(r.roll, .zero)
<<<<<<< HEAD
        let v = Position(0.5, 0, 0), u = Position(0, 0, 0.5)
        XCTAssertEqual(v.rotated(by: r).quantized(), u)
=======
        let v = Vector(0.5, 0, 0), u = Vector(0, 0, 0.5)
        XCTAssertEqual(v.rotated(by: r), u)
>>>>>>> 26ab3e32
    }

    func testRollRotation() {
        let r = Rotation(roll: .halfPi)
        XCTAssertEqual(r, .roll(.halfPi))
        XCTAssertEqual(r.roll.radians, .pi / 2, accuracy: epsilon)
        XCTAssertEqual(r.pitch, .zero)
        XCTAssertEqual(r.yaw, .zero)
<<<<<<< HEAD
        let v = Position(0, 0.5, 0), u = Position(0.5, 0, 0)
        XCTAssertEqual(v.rotated(by: r).quantized(), u)
=======
        let v = Vector(0, 0.5, 0), u = Vector(0.5, 0, 0)
        XCTAssertEqual(v.rotated(by: r), u)
>>>>>>> 26ab3e32
    }

    func testRotationFromRollYawPitch() {
        let roll = Angle.radians(2.31)
        let yaw = Angle.radians(0.2)
        let pitch = Angle.radians(1.12)
        let r = Rotation(roll: roll, yaw: yaw, pitch: pitch)
        XCTAssertEqual(roll.radians, r.roll.radians, accuracy: epsilon)
        XCTAssertEqual(yaw.radians, r.yaw.radians, accuracy: epsilon)
        XCTAssertEqual(pitch.radians, r.pitch.radians, accuracy: epsilon)
    }

    func testRotationToQuaternion() {
        let roll = Angle.radians(2.31)
        let yaw = Angle.radians(0.2)
        let pitch = Angle.radians(1.12)
        let r = Rotation(roll: roll, yaw: yaw, pitch: pitch)
        let q = Quaternion(r)
        XCTAssertEqual(q.roll.radians, r.roll.radians, accuracy: 0.01)
        XCTAssertEqual(q.yaw.radians, r.yaw.radians, accuracy: 0.01)
        XCTAssertEqual(q.pitch.radians, r.pitch.radians, accuracy: 0.01)
    }

    // MARK: Quaternions

    func testAxisAngleQuaternion1() {
        let q = Quaternion(axis: .z, angle: .halfPi)
        let v = Position(0, 0.5, 0)
        let u = v.rotated(by: Rotation(q))
<<<<<<< HEAD
        XCTAssertEqual(u.quantized(), Position(0.5, 0, 0))
=======
        XCTAssertEqual(u, Vector(0.5, 0, 0))
>>>>>>> 26ab3e32
    }

    func testAxisAngleQuaternion2() {
        let q = Quaternion(axis: .z, angle: .halfPi)
        let v = Position(0.5, 0, 0)
        let u = v.rotated(by: Rotation(q))
<<<<<<< HEAD
        XCTAssertEqual(u.quantized(), Position(0, -0.5, 0))
=======
        XCTAssertEqual(u, Vector(0, -0.5, 0))
>>>>>>> 26ab3e32
    }

    func testAxisAngleQuaternion3() {
        let q = Quaternion(axis: .z, angle: .halfPi)
        let v = Position(0, 0, 0.5)
        let u = v.rotated(by: Rotation(q))
<<<<<<< HEAD
        XCTAssertEqual(u.quantized(), Position(0, 0, 0.5))
=======
        XCTAssertEqual(u, Vector(0, 0, 0.5))
>>>>>>> 26ab3e32
    }

    func testQuaternionFromPitch() {
        let q = Quaternion(pitch: .halfPi)
        XCTAssertEqual(q.pitch.radians, .pi / 2, accuracy: epsilon)
        XCTAssertEqual(q.yaw, .zero)
        XCTAssertEqual(q.roll, .zero)
<<<<<<< HEAD
        let v = Position(0, 0.5, 0), u = Position(0, 0, -0.5)
        XCTAssertEqual(v.rotated(by: q).quantized(), u)
=======
        let v = Vector(0, 0.5, 0), u = Vector(0, 0, -0.5)
        XCTAssertEqual(v.rotated(by: q), u)
>>>>>>> 26ab3e32
    }

    func testQuaternionFromYaw() {
        let q = Quaternion(yaw: .halfPi)
        XCTAssertEqual(q.yaw, .halfPi)
        XCTAssertEqual(q.roll, .zero)
        XCTAssertEqual(q.pitch, .zero)
<<<<<<< HEAD
        let v = Position(0.5, 0, 0), u = Position(0, 0, 0.5)
        XCTAssertEqual(v.rotated(by: q).quantized(), u)
=======
        let v = Vector(0.5, 0, 0), u = Vector(0, 0, 0.5)
        XCTAssertEqual(v.rotated(by: q), u)
>>>>>>> 26ab3e32
    }

    func testQuaternionFromRoll() {
        let q = Quaternion(roll: .halfPi)
        XCTAssertEqual(q.roll.radians, .pi / 2, accuracy: epsilon)
        XCTAssertEqual(q.yaw, .zero)
        XCTAssertEqual(q.pitch, .zero)
<<<<<<< HEAD
        let v = Position(0, 0.5, 0), u = Position(0.5, 0, 0)
        XCTAssertEqual(v.rotated(by: q).quantized(), u)
=======
        let v = Vector(0, 0.5, 0), u = Vector(0.5, 0, 0)
        XCTAssertEqual(v.rotated(by: q), u)
>>>>>>> 26ab3e32
    }

    func testQuaternionFromRollYawPitch() {
        let roll = Angle.radians(2.31)
        let yaw = Angle.radians(0.2)
        let pitch = Angle.radians(1.12)
        let q = Quaternion(roll: roll, yaw: yaw, pitch: pitch)
        XCTAssertEqual(roll.radians, q.roll.radians, accuracy: epsilon)
        XCTAssertEqual(yaw.radians, q.yaw.radians, accuracy: epsilon)
        XCTAssertEqual(pitch.radians, q.pitch.radians, accuracy: epsilon)
    }

    func testQuaternionToAndFromRotation() {
        let roll = Angle.radians(2.31)
        let yaw = Angle.radians(0.2)
        let pitch = Angle.radians(1.12)
        let q = Quaternion(roll: roll, yaw: yaw, pitch: pitch)
        let r = Rotation(q)
        let q2 = Quaternion(r)
        XCTAssert(q.isEqual(to: q2))
        XCTAssertEqual(q2.roll.radians, q.roll.radians, accuracy: epsilon)
        XCTAssertEqual(q2.yaw.radians, q.yaw.radians, accuracy: epsilon)
        XCTAssertEqual(q2.pitch.radians, q.pitch.radians, accuracy: epsilon)
    }

    func testQuaternionPositionRotation() {
        let q = Quaternion(pitch: .halfPi)
        let r = Rotation(pitch: .halfPi)
        let r2 = Rotation(q)
        let q2 = Rotation(q)
<<<<<<< HEAD
        let v = Position(0, 0.5, 0), u = Position(0, 0, -0.5)
        XCTAssertEqual(v.rotated(by: q).quantized(), u)
        XCTAssertEqual(v.rotated(by: q2).quantized(), u)
        XCTAssertEqual(v.rotated(by: r).quantized(), u)
        XCTAssertEqual(v.rotated(by: r2).quantized(), u)
=======
        let v = Vector(0, 0.5, 0), u = Vector(0, 0, -0.5)
        XCTAssertEqual(v.rotated(by: q), u)
        XCTAssertEqual(v.rotated(by: q2), u)
        XCTAssertEqual(v.rotated(by: r), u)
        XCTAssertEqual(v.rotated(by: r2), u)
>>>>>>> 26ab3e32
    }

    // MARK: Rotation axis

    func testRotationIdentityAxis() {
        let r = Rotation.identity
        XCTAssertEqual(r.right, .x)
        XCTAssertEqual(r.up, .y)
        XCTAssertEqual(r.forward, .z)
    }

    // MARK: Transform multiplication

    func testRotationMultipliedByTranslation() {
        let r = Rotation(roll: .zero, yaw: .pi / 4, pitch: .zero)
        let a = Transform(rotation: r)
        let b = Transform(offset: Distance(1, 0, 0))
        let c = a * b
        XCTAssertEqual(c.offset, Distance(1, 0, 0))
        XCTAssertEqual(c.rotation, r)
    }

    func testTranslationMultipliedByRotation() {
        let r = Rotation(roll: .zero, yaw: .pi / 4, pitch: .zero)
        let a = Transform(offset: Distance(1, 0, 0))
        let b = Transform(rotation: r)
        let c = a * b
<<<<<<< HEAD
        XCTAssertEqual(c.offset.quantized(), Distance(sqrt(2) / 2, 0, sqrt(2) / 2).quantized())
=======
        XCTAssertEqual(c.offset, Vector(sqrt(2) / 2, 0, sqrt(2) / 2))
>>>>>>> 26ab3e32
        XCTAssertEqual(c.offset, a.offset.rotated(by: r))
        XCTAssertEqual(c.rotation, r)
    }

    func testRotationMultipliedByScale() {
        let r = Rotation(roll: .zero, yaw: .pi / 4, pitch: .zero)
        let a = Transform(rotation: r)
        let b = Transform(scale: Distance(2, 1, 1))
        let c = a * b
        XCTAssertEqual(c.scale, Distance(2, 1, 1)) // scale is unaffected by rotation
        XCTAssertEqual(c.rotation, r)
    }

    func testScaleMultipliedByRotation() {
        let r = Rotation(roll: .zero, yaw: .pi / 4, pitch: .zero)
        let a = Transform(scale: Distance(2, 1, 1))
        let b = Transform(rotation: r)
        let c = a * b
        XCTAssertEqual(c.scale, Distance(2, 1, 1))
        XCTAssertEqual(c.rotation, r)
    }

    func testTranslationMultipliedByScale() {
        let a = Transform(offset: Distance(1, 0, 0))
        let b = Transform(scale: Distance(2, 1, 1))
        let c = a * b
        XCTAssertEqual(c.offset, Distance(2, 0, 0))
        XCTAssertEqual(c.scale, Distance(2, 1, 1))
    }

    // MARK: Position transform

    func testTransformPosition() {
        let v = Position(1, 1, 1)
        let t = Transform(
            offset: Distance(0.5, 0, 0),
            rotation: .roll(.halfPi),
            scale: Distance(1, 0.1, 0.1)
        )
<<<<<<< HEAD
        XCTAssertEqual(v.transformed(by: t).quantized(), Position(0.6, -1.0, 0.1).quantized())
=======
        XCTAssertEqual(v.transformed(by: t), Vector(0.6, -1.0, 0.1))
>>>>>>> 26ab3e32
    }

    // MARK: Plane transforms

    func testTranslatePlane() {
        let normal = Direction(0.5, 1, 0.5)
        let position = Position(10, 5, -3)
        let plane = Plane(unchecked: normal, pointOnPlane: position)
        let offset = Distance(12, 3, 4)
        let expected = Plane(unchecked: normal, pointOnPlane: position + offset)
        XCTAssert(plane.translated(by: offset).isEqual(to: expected))
    }

    func testRotatePlane() {
        let normal = Direction(0.5, 1, 0.5)
        let position = Position(10, 5, -3)
        let plane = Plane(unchecked: normal, pointOnPlane: position)
        let rotation = Rotation(axis: Direction(12, 3, 4), angle: .radians(0.2))
        let rotatedNormal = normal.rotated(by: rotation)
        let rotatedPosition = position.rotated(by: rotation)
        let expected = Plane(unchecked: rotatedNormal, pointOnPlane: rotatedPosition)
        XCTAssert(plane.rotated(by: rotation).isEqual(to: expected))
    }

    func testScalePlane() {
        let normal = Direction(0.5, 1, 0.5)
        let position = Position(10, 5, -3)
        let plane = Plane(unchecked: normal, pointOnPlane: position)
        let scale = Distance(0.5, 3.0, 0.1)
        let expectedNormal = normal.scaled(by: Distance(1 / scale.x, 1 / scale.y, 1 / scale.z))
        let expected = Plane(unchecked: expectedNormal, pointOnPlane: position.scaled(by: scale))
        XCTAssert(plane.scaled(by: scale).isEqual(to: expected))
    }

    func testScalePlaneUniformly() {
        let normal = Direction(0.5, 1, 0.5)
        let position = Position(10, 5, -3)
        let plane = Plane(unchecked: normal, pointOnPlane: position)
        let scale = 0.5
        let expected = Plane(unchecked: normal, pointOnPlane: position.scaled(by: scale))
        XCTAssert(plane.scaled(by: scale).isEqual(to: expected))
    }

    func testTransformPlane() {
        let path = Path(unchecked: [
            .point(1, 2, 3),
            .point(7, -2, 12),
            .point(-2, 7, 14),
        ])
        let plane = path.plane!
        let transform = Transform(
            offset: Distance(-7, 3, 4.5),
            rotation: Rotation(axis: Direction(11, 3, -1), angle: .radians(1.3)),
            scale: Distance(7, 2.0, 0.3)
        )
        let expected = path.transformed(by: transform).plane!
        XCTAssert(plane.transformed(by: transform).isEqual(to: expected))
    }

    // MARK: Mesh transforms

    func testBoundsNotPreservedWhenMeshRotated() {
        let mesh = Mesh.cube()
        let transform = Transform(
            offset: Distance(-7, 3, 4.5),
            rotation: Rotation(axis: Direction(11, 3, -1), angle: .radians(1.3)),
            scale: Distance(7, 2.0, 0.3)
        )
        XCTAssertNil(mesh.transformed(by: transform).boundsIfSet)
    }

    func testBoundsPreservedWhenTransformingMeshWithoutRotation() {
        let mesh = Mesh.cube()
        let transform = Transform(
            offset: Distance(-7, 3, 4.5),
            rotation: .identity,
            scale: Distance(7, 2.0, 0.3)
        )
        XCTAssertNotNil(mesh.transformed(by: transform).boundsIfSet)
    }
}<|MERGE_RESOLUTION|>--- conflicted
+++ resolved
@@ -13,36 +13,27 @@
     // MARK: Rotation
 
     func testAxisAngleRotation1() {
-        let r = Rotation(axis: .z, angle: .halfPi)
-        let v = Position(0, 0.5, 0)
+        let axis = Vector(0, 0, 1)
+        let r = Rotation(unchecked: axis, angle: .halfPi)
+        let v = Vector(0, 0.5, 0)
         let u = v.rotated(by: r)
-<<<<<<< HEAD
-        XCTAssertEqual(u.quantized(), Position(0.5, 0, 0))
-=======
         XCTAssertEqual(u, Vector(0.5, 0, 0))
->>>>>>> 26ab3e32
     }
 
     func testAxisAngleRotation2() {
-        let r = Rotation(axis: .z, angle: .halfPi)
-        let v = Position(0.5, 0, 0)
+        let axis = Vector(0, 0, 1)
+        let r = Rotation(unchecked: axis, angle: .halfPi)
+        let v = Vector(0.5, 0, 0)
         let u = v.rotated(by: r)
-<<<<<<< HEAD
-        XCTAssertEqual(u.quantized(), Position(0, -0.5, 0))
-=======
         XCTAssertEqual(u, Vector(0, -0.5, 0))
->>>>>>> 26ab3e32
     }
 
     func testAxisAngleRotation3() {
-        let r = Rotation(axis: .z, angle: .halfPi)
-        let v = Position(0, 0, 0.5)
+        let axis = Vector(0, 0, 1)
+        let r = Rotation(unchecked: axis, angle: .halfPi)
+        let v = Vector(0, 0, 0.5)
         let u = v.rotated(by: r)
-<<<<<<< HEAD
-        XCTAssertEqual(u.quantized(), Position(0, 0, 0.5))
-=======
         XCTAssertEqual(u, Vector(0, 0, 0.5))
->>>>>>> 26ab3e32
     }
 
     func testPitchRotation() {
@@ -51,13 +42,8 @@
         XCTAssertEqual(r.pitch.radians, .pi / 2, accuracy: epsilon)
         XCTAssertEqual(r.roll, .zero)
         XCTAssertEqual(r.yaw, .zero)
-<<<<<<< HEAD
-        let v = Position(0, 0.5, 0), u = Position(0, 0, -0.5)
-        XCTAssertEqual(v.rotated(by: r).quantized(), u)
-=======
         let v = Vector(0, 0.5, 0), u = Vector(0, 0, -0.5)
         XCTAssertEqual(v.rotated(by: r), u)
->>>>>>> 26ab3e32
     }
 
     func testYawRotation() {
@@ -67,13 +53,8 @@
         XCTAssertEqual(r.yaw, .halfPi)
         XCTAssertEqual(r.pitch, .zero)
         XCTAssertEqual(r.roll, .zero)
-<<<<<<< HEAD
-        let v = Position(0.5, 0, 0), u = Position(0, 0, 0.5)
-        XCTAssertEqual(v.rotated(by: r).quantized(), u)
-=======
         let v = Vector(0.5, 0, 0), u = Vector(0, 0, 0.5)
         XCTAssertEqual(v.rotated(by: r), u)
->>>>>>> 26ab3e32
     }
 
     func testRollRotation() {
@@ -82,13 +63,8 @@
         XCTAssertEqual(r.roll.radians, .pi / 2, accuracy: epsilon)
         XCTAssertEqual(r.pitch, .zero)
         XCTAssertEqual(r.yaw, .zero)
-<<<<<<< HEAD
-        let v = Position(0, 0.5, 0), u = Position(0.5, 0, 0)
-        XCTAssertEqual(v.rotated(by: r).quantized(), u)
-=======
         let v = Vector(0, 0.5, 0), u = Vector(0.5, 0, 0)
         XCTAssertEqual(v.rotated(by: r), u)
->>>>>>> 26ab3e32
     }
 
     func testRotationFromRollYawPitch() {
@@ -115,36 +91,27 @@
     // MARK: Quaternions
 
     func testAxisAngleQuaternion1() {
-        let q = Quaternion(axis: .z, angle: .halfPi)
-        let v = Position(0, 0.5, 0)
+        let axis = Vector(0, 0, 1)
+        let q = Quaternion(unchecked: axis, angle: .halfPi)
+        let v = Vector(0, 0.5, 0)
         let u = v.rotated(by: Rotation(q))
-<<<<<<< HEAD
-        XCTAssertEqual(u.quantized(), Position(0.5, 0, 0))
-=======
         XCTAssertEqual(u, Vector(0.5, 0, 0))
->>>>>>> 26ab3e32
     }
 
     func testAxisAngleQuaternion2() {
-        let q = Quaternion(axis: .z, angle: .halfPi)
-        let v = Position(0.5, 0, 0)
+        let axis = Vector(0, 0, 1)
+        let q = Quaternion(unchecked: axis, angle: .halfPi)
+        let v = Vector(0.5, 0, 0)
         let u = v.rotated(by: Rotation(q))
-<<<<<<< HEAD
-        XCTAssertEqual(u.quantized(), Position(0, -0.5, 0))
-=======
         XCTAssertEqual(u, Vector(0, -0.5, 0))
->>>>>>> 26ab3e32
     }
 
     func testAxisAngleQuaternion3() {
-        let q = Quaternion(axis: .z, angle: .halfPi)
-        let v = Position(0, 0, 0.5)
+        let axis = Vector(0, 0, 1)
+        let q = Quaternion(unchecked: axis, angle: .halfPi)
+        let v = Vector(0, 0, 0.5)
         let u = v.rotated(by: Rotation(q))
-<<<<<<< HEAD
-        XCTAssertEqual(u.quantized(), Position(0, 0, 0.5))
-=======
         XCTAssertEqual(u, Vector(0, 0, 0.5))
->>>>>>> 26ab3e32
     }
 
     func testQuaternionFromPitch() {
@@ -152,13 +119,8 @@
         XCTAssertEqual(q.pitch.radians, .pi / 2, accuracy: epsilon)
         XCTAssertEqual(q.yaw, .zero)
         XCTAssertEqual(q.roll, .zero)
-<<<<<<< HEAD
-        let v = Position(0, 0.5, 0), u = Position(0, 0, -0.5)
-        XCTAssertEqual(v.rotated(by: q).quantized(), u)
-=======
         let v = Vector(0, 0.5, 0), u = Vector(0, 0, -0.5)
         XCTAssertEqual(v.rotated(by: q), u)
->>>>>>> 26ab3e32
     }
 
     func testQuaternionFromYaw() {
@@ -166,13 +128,8 @@
         XCTAssertEqual(q.yaw, .halfPi)
         XCTAssertEqual(q.roll, .zero)
         XCTAssertEqual(q.pitch, .zero)
-<<<<<<< HEAD
-        let v = Position(0.5, 0, 0), u = Position(0, 0, 0.5)
-        XCTAssertEqual(v.rotated(by: q).quantized(), u)
-=======
         let v = Vector(0.5, 0, 0), u = Vector(0, 0, 0.5)
         XCTAssertEqual(v.rotated(by: q), u)
->>>>>>> 26ab3e32
     }
 
     func testQuaternionFromRoll() {
@@ -180,13 +137,8 @@
         XCTAssertEqual(q.roll.radians, .pi / 2, accuracy: epsilon)
         XCTAssertEqual(q.yaw, .zero)
         XCTAssertEqual(q.pitch, .zero)
-<<<<<<< HEAD
-        let v = Position(0, 0.5, 0), u = Position(0.5, 0, 0)
-        XCTAssertEqual(v.rotated(by: q).quantized(), u)
-=======
         let v = Vector(0, 0.5, 0), u = Vector(0.5, 0, 0)
         XCTAssertEqual(v.rotated(by: q), u)
->>>>>>> 26ab3e32
     }
 
     func testQuaternionFromRollYawPitch() {
@@ -212,33 +164,26 @@
         XCTAssertEqual(q2.pitch.radians, q.pitch.radians, accuracy: epsilon)
     }
 
-    func testQuaternionPositionRotation() {
+    func testQuaternionVectorRotation() {
         let q = Quaternion(pitch: .halfPi)
         let r = Rotation(pitch: .halfPi)
         let r2 = Rotation(q)
         let q2 = Rotation(q)
-<<<<<<< HEAD
-        let v = Position(0, 0.5, 0), u = Position(0, 0, -0.5)
-        XCTAssertEqual(v.rotated(by: q).quantized(), u)
-        XCTAssertEqual(v.rotated(by: q2).quantized(), u)
-        XCTAssertEqual(v.rotated(by: r).quantized(), u)
-        XCTAssertEqual(v.rotated(by: r2).quantized(), u)
-=======
         let v = Vector(0, 0.5, 0), u = Vector(0, 0, -0.5)
         XCTAssertEqual(v.rotated(by: q), u)
         XCTAssertEqual(v.rotated(by: q2), u)
         XCTAssertEqual(v.rotated(by: r), u)
         XCTAssertEqual(v.rotated(by: r2), u)
->>>>>>> 26ab3e32
     }
 
     // MARK: Rotation axis
 
     func testRotationIdentityAxis() {
         let r = Rotation.identity
-        XCTAssertEqual(r.right, .x)
-        XCTAssertEqual(r.up, .y)
-        XCTAssertEqual(r.forward, .z)
+
+        XCTAssertEqual(r.right, Vector(1, 0, 0))
+        XCTAssertEqual(r.up, Vector(0, 1, 0))
+        XCTAssertEqual(r.forward, Vector(0, 0, 1))
     }
 
     // MARK: Transform multiplication
@@ -246,22 +191,18 @@
     func testRotationMultipliedByTranslation() {
         let r = Rotation(roll: .zero, yaw: .pi / 4, pitch: .zero)
         let a = Transform(rotation: r)
-        let b = Transform(offset: Distance(1, 0, 0))
-        let c = a * b
-        XCTAssertEqual(c.offset, Distance(1, 0, 0))
+        let b = Transform(offset: Vector(1, 0, 0))
+        let c = a * b
+        XCTAssertEqual(c.offset, Vector(1, 0, 0))
         XCTAssertEqual(c.rotation, r)
     }
 
     func testTranslationMultipliedByRotation() {
         let r = Rotation(roll: .zero, yaw: .pi / 4, pitch: .zero)
-        let a = Transform(offset: Distance(1, 0, 0))
+        let a = Transform(offset: Vector(1, 0, 0))
         let b = Transform(rotation: r)
         let c = a * b
-<<<<<<< HEAD
-        XCTAssertEqual(c.offset.quantized(), Distance(sqrt(2) / 2, 0, sqrt(2) / 2).quantized())
-=======
         XCTAssertEqual(c.offset, Vector(sqrt(2) / 2, 0, sqrt(2) / 2))
->>>>>>> 26ab3e32
         XCTAssertEqual(c.offset, a.offset.rotated(by: r))
         XCTAssertEqual(c.rotation, r)
     }
@@ -269,61 +210,57 @@
     func testRotationMultipliedByScale() {
         let r = Rotation(roll: .zero, yaw: .pi / 4, pitch: .zero)
         let a = Transform(rotation: r)
-        let b = Transform(scale: Distance(2, 1, 1))
-        let c = a * b
-        XCTAssertEqual(c.scale, Distance(2, 1, 1)) // scale is unaffected by rotation
+        let b = Transform(scale: Vector(2, 1, 1))
+        let c = a * b
+        XCTAssertEqual(c.scale, Vector(2, 1, 1)) // scale is unaffected by rotation
         XCTAssertEqual(c.rotation, r)
     }
 
     func testScaleMultipliedByRotation() {
         let r = Rotation(roll: .zero, yaw: .pi / 4, pitch: .zero)
-        let a = Transform(scale: Distance(2, 1, 1))
+        let a = Transform(scale: Vector(2, 1, 1))
         let b = Transform(rotation: r)
         let c = a * b
-        XCTAssertEqual(c.scale, Distance(2, 1, 1))
+        XCTAssertEqual(c.scale, Vector(2, 1, 1))
         XCTAssertEqual(c.rotation, r)
     }
 
     func testTranslationMultipliedByScale() {
-        let a = Transform(offset: Distance(1, 0, 0))
-        let b = Transform(scale: Distance(2, 1, 1))
-        let c = a * b
-        XCTAssertEqual(c.offset, Distance(2, 0, 0))
-        XCTAssertEqual(c.scale, Distance(2, 1, 1))
-    }
-
-    // MARK: Position transform
-
-    func testTransformPosition() {
-        let v = Position(1, 1, 1)
+        let a = Transform(offset: Vector(1, 0, 0))
+        let b = Transform(scale: Vector(2, 1, 1))
+        let c = a * b
+        XCTAssertEqual(c.offset, Vector(2, 0, 0))
+        XCTAssertEqual(c.scale, Vector(2, 1, 1))
+    }
+
+    // MARK: Vector transform
+
+    func testTransformVector() {
+        let v = Vector(1, 1, 1)
         let t = Transform(
-            offset: Distance(0.5, 0, 0),
+            offset: Vector(0.5, 0, 0),
             rotation: .roll(.halfPi),
-            scale: Distance(1, 0.1, 0.1)
+            scale: Vector(1, 0.1, 0.1)
         )
-<<<<<<< HEAD
-        XCTAssertEqual(v.transformed(by: t).quantized(), Position(0.6, -1.0, 0.1).quantized())
-=======
         XCTAssertEqual(v.transformed(by: t), Vector(0.6, -1.0, 0.1))
->>>>>>> 26ab3e32
     }
 
     // MARK: Plane transforms
 
     func testTranslatePlane() {
-        let normal = Direction(0.5, 1, 0.5)
-        let position = Position(10, 5, -3)
+        let normal = Vector(0.5, 1, 0.5).normalized()
+        let position = Vector(10, 5, -3)
         let plane = Plane(unchecked: normal, pointOnPlane: position)
-        let offset = Distance(12, 3, 4)
+        let offset = Vector(12, 3, 4)
         let expected = Plane(unchecked: normal, pointOnPlane: position + offset)
         XCTAssert(plane.translated(by: offset).isEqual(to: expected))
     }
 
     func testRotatePlane() {
-        let normal = Direction(0.5, 1, 0.5)
-        let position = Position(10, 5, -3)
+        let normal = Vector(0.5, 1, 0.5).normalized()
+        let position = Vector(10, 5, -3)
         let plane = Plane(unchecked: normal, pointOnPlane: position)
-        let rotation = Rotation(axis: Direction(12, 3, 4), angle: .radians(0.2))
+        let rotation = Rotation(axis: Vector(12, 3, 4).normalized(), angle: .radians(0.2))!
         let rotatedNormal = normal.rotated(by: rotation)
         let rotatedPosition = position.rotated(by: rotation)
         let expected = Plane(unchecked: rotatedNormal, pointOnPlane: rotatedPosition)
@@ -331,21 +268,21 @@
     }
 
     func testScalePlane() {
-        let normal = Direction(0.5, 1, 0.5)
-        let position = Position(10, 5, -3)
+        let normal = Vector(0.5, 1, 0.5).normalized()
+        let position = Vector(10, 5, -3)
         let plane = Plane(unchecked: normal, pointOnPlane: position)
-        let scale = Distance(0.5, 3.0, 0.1)
-        let expectedNormal = normal.scaled(by: Distance(1 / scale.x, 1 / scale.y, 1 / scale.z))
+        let scale = Vector(0.5, 3.0, 0.1)
+        let expectedNormal = normal.scaled(by: Vector(1 / scale.x, 1 / scale.y, 1 / scale.z)).normalized()
         let expected = Plane(unchecked: expectedNormal, pointOnPlane: position.scaled(by: scale))
         XCTAssert(plane.scaled(by: scale).isEqual(to: expected))
     }
 
     func testScalePlaneUniformly() {
-        let normal = Direction(0.5, 1, 0.5)
-        let position = Position(10, 5, -3)
+        let normal = Vector(0.5, 1, 0.5).normalized()
+        let position = Vector(10, 5, -3)
         let plane = Plane(unchecked: normal, pointOnPlane: position)
         let scale = 0.5
-        let expected = Plane(unchecked: normal, pointOnPlane: position.scaled(by: scale))
+        let expected = Plane(unchecked: normal, pointOnPlane: position * scale)
         XCTAssert(plane.scaled(by: scale).isEqual(to: expected))
     }
 
@@ -357,9 +294,9 @@
         ])
         let plane = path.plane!
         let transform = Transform(
-            offset: Distance(-7, 3, 4.5),
-            rotation: Rotation(axis: Direction(11, 3, -1), angle: .radians(1.3)),
-            scale: Distance(7, 2.0, 0.3)
+            offset: Vector(-7, 3, 4.5),
+            rotation: Rotation(axis: Vector(11, 3, -1).normalized(), angle: .radians(1.3))!,
+            scale: Vector(7, 2.0, 0.3)
         )
         let expected = path.transformed(by: transform).plane!
         XCTAssert(plane.transformed(by: transform).isEqual(to: expected))
@@ -370,9 +307,9 @@
     func testBoundsNotPreservedWhenMeshRotated() {
         let mesh = Mesh.cube()
         let transform = Transform(
-            offset: Distance(-7, 3, 4.5),
-            rotation: Rotation(axis: Direction(11, 3, -1), angle: .radians(1.3)),
-            scale: Distance(7, 2.0, 0.3)
+            offset: Vector(-7, 3, 4.5),
+            rotation: Rotation(axis: Vector(11, 3, -1).normalized(), angle: .radians(1.3))!,
+            scale: Vector(7, 2.0, 0.3)
         )
         XCTAssertNil(mesh.transformed(by: transform).boundsIfSet)
     }
@@ -380,9 +317,9 @@
     func testBoundsPreservedWhenTransformingMeshWithoutRotation() {
         let mesh = Mesh.cube()
         let transform = Transform(
-            offset: Distance(-7, 3, 4.5),
+            offset: Vector(-7, 3, 4.5),
             rotation: .identity,
-            scale: Distance(7, 2.0, 0.3)
+            scale: Vector(7, 2.0, 0.3)
         )
         XCTAssertNotNil(mesh.transformed(by: transform).boundsIfSet)
     }
