//
//  PathTests.swift
//  GeometryScriptTests
//
//  Created by Nick Lockwood on 19/09/2018.
//  Copyright © 2018 Nick Lockwood. All rights reserved.
//

@testable import Euclid
import XCTest

class PathTests: XCTestCase {
    // MARK: isSimple

    func testSimpleLine() {
        let path = Path([
            .point(0, 1),
            .point(0, -1),
        ])
        XCTAssertTrue(path.isSimple)
        XCTAssertFalse(path.isClosed)
    }

    func testSimpleOpenTriangle() {
        let path = Path([
            .point(0, 1),
            .point(0, -1),
            .point(1, -1),
        ])
        XCTAssertTrue(path.isSimple)
        XCTAssertFalse(path.isClosed)
    }

    func testSimpleClosedTriangle() {
        let path = Path([
            .point(0, 1),
            .point(-1, -1),
            .point(1, -1),
            .point(0, 1),
        ])
        XCTAssertTrue(path.isSimple)
        XCTAssertTrue(path.isClosed)
    }

    func testSimpleOpenQuad() {
        let path = Path([
            .point(-1, 1),
            .point(-1, -1),
            .point(1, -1),
            .point(1, 1),
        ])
        XCTAssertTrue(path.isSimple)
        XCTAssertFalse(path.isClosed)
    }

    func testOverlappingOpenQuad() {
        let path = Path([
            .point(-1, 1),
            .point(1, -1),
            .point(-1, -1),
            .point(1, 1),
        ])
        XCTAssertFalse(path.isSimple)
        XCTAssertFalse(path.isClosed)
    }

    func testSimpleClosedQuad() {
        let path = Path([
            .point(-1, 1),
            .point(-1, -1),
            .point(1, -1),
            .point(1, 1),
            .point(-1, 1),
        ])
        XCTAssertTrue(path.isSimple)
        XCTAssertTrue(path.isClosed)
    }

    func testOverlappingClosedQuad() {
        let path = Path([
            .point(-1, 1),
            .point(1, -1),
            .point(-1, -1),
            .point(1, 1),
            .point(-1, 1),
        ])
        XCTAssertFalse(path.isSimple)
        XCTAssertTrue(path.isClosed)
    }

    // MARK: winding direction

    func testConvexClosedPathAnticlockwiseWinding() {
        let path = Path([
            .point(-1, 1),
            .point(-1, -1),
            .point(1, -1),
            .point(1, 1),
            .point(-1, 1),
        ])
        XCTAssertTrue(path.isClosed)
        XCTAssertEqual(path.plane?.normal, .z)
    }

    func testConvexClosedPathClockwiseWinding() {
        let path = Path([
            .point(-1, -1),
            .point(-1, 1),
            .point(1, 1),
            .point(1, -1),
            .point(-1, -1),
        ])
        XCTAssertTrue(path.isClosed)
        XCTAssertEqual(path.plane?.normal, -.z)
    }

    func testConvexOpenPathAnticlockwiseWinding() {
        let path = Path([
            .point(-1, 1),
            .point(-1, -1),
            .point(1, -1),
        ])
        XCTAssertFalse(path.isClosed)
        XCTAssertEqual(path.plane?.normal, .z)
    }

    func testConvexOpenPathClockwiseWinding() {
        let path = Path([
            .point(-1, -1),
            .point(-1, 1),
            .point(1, 1),
        ])
        XCTAssertFalse(path.isClosed)
        XCTAssertEqual(path.plane?.normal, -.z)
    }

    func testConcaveClosedPathAnticlockwiseWinding() {
        let path = Path([
            .point(-1, 0),
            .point(0, 0),
            .point(0, -1),
            .point(1, -1),
            .point(1, 1),
            .point(-1, 1),
            .point(-1, 0),
        ])
        XCTAssertTrue(path.isClosed)
        XCTAssertEqual(path.plane?.normal, .z)
    }

    func testConcaveClosedPathClockwiseWinding() {
        let path = Path([
            .point(-1, 0),
            .point(0, 0),
            .point(0, 1),
            .point(1, 1),
            .point(1, -1),
            .point(-1, -1),
            .point(-1, 0),
        ])
        XCTAssertTrue(path.isClosed)
        XCTAssertEqual(path.plane?.normal, -.z)
    }

    func testConcaveClosedPathClockwiseWinding2() {
        var transform = Transform.identity
        var points = [PathPoint]()
        let sides = 5
        for _ in 0 ..< sides {
            points.append(PathPoint.point(0, -0.5).transformed(by: transform))
            transform.rotate(by: .roll(.pi / Double(sides)))
            points.append(PathPoint.point(0, -1).transformed(by: transform))
            transform.rotate(by: .roll(.pi / Double(sides)))
        }
        points.append(.point(0, -0.5))
        let path = Path(points)
        XCTAssertEqual(path.plane?.normal, -.z)
    }

    func testConcaveOpenPathAnticlockwiseWinding() {
        let path = Path([
            .point(-1, 0),
            .point(0, 0),
            .point(0, -1),
            .point(1, -1),
            .point(-1, 1),
        ])
        XCTAssertFalse(path.isClosed)
        XCTAssertEqual(path.plane?.normal, .z)
    }

    func testConcaveOpenPathClockwiseWinding() {
        let path = Path([
            .point(-1, 0),
            .point(0, 0),
            .point(0, 1),
            .point(1, 1),
            .point(-1, -1),
        ])
        XCTAssertFalse(path.isClosed)
        XCTAssertEqual(path.plane?.normal, -.z)
    }

    func testStraightLinePathAnticlockwiseWinding() {
        let path = Path([
            .point(-1, 1),
            .point(-1, -1),
        ])
        XCTAssertFalse(path.isClosed)
        XCTAssertEqual(path.plane?.normal, .z)
    }

    func testStraightLinePathAnticlockwiseWinding2() {
        let path = Path([
            .point(-1, -1),
            .point(-1, 1),
        ])
        XCTAssertFalse(path.isClosed)
        XCTAssertEqual(path.plane?.normal, .z)
    }

    func testStraightLinePathAnticlockwiseWinding3() {
        let path = Path([
            .point(1, 1),
            .point(1, -1),
        ])
        XCTAssertFalse(path.isClosed)
        XCTAssertEqual(path.plane?.normal, .z)
    }

    // MARK: faceVertices

    func testFaceVerticesForConcaveClockwisePath() {
        let path = Path([
            .point(0, 1),
            .point(1, 0),
            .point(0, -1),
            .point(0.5, 0),
            .point(0, 1),
        ])
        guard let vertices = path.faceVertices else {
            XCTFail()
            return
        }
        XCTAssertEqual(vertices.count, 4)
    }

    func testFaceVerticesForDegenerateClosedAnticlockwisePath() {
        let path = Path([
            .point(0, 1),
            .point(0, 0),
            .point(0, -1),
            .point(0, 1),
        ])
        XCTAssert(path.isClosed)
        XCTAssertNil(path.faceVertices)
    }

    func testFaceVerticesForNonPlanarPath() throws {
        let path = Path([
            .point(0, 1),
            .point(1, 0, 0.2),
            .point(0, -1),
            .point(-1, 0, 0.1),
            .point(0, 1),
        ])
        let vertices = try XCTUnwrap(path.faceVertices)
        XCTAssertEqual(vertices.count, 4)
        XCTAssert(vertices.allSatisfy { $0.normal.z < 0 })
    }

    // MARK: edgeVertices

    func testEdgeVerticesForSmoothedClosedRect() {
        let path = Path([
            .curve(-1, 1),
            .curve(-1, -1),
            .curve(1, -1),
            .curve(1, 1),
            .curve(-1, 1),
        ])
        let vertices = path.edgeVertices
        XCTAssertEqual(vertices.count, 8)
        guard vertices.count >= 8 else { return }
        // positions
        XCTAssertEqual(vertices[0].position, Position(-1, 1))
        XCTAssertEqual(vertices[1].position, Position(-1, -1))
        XCTAssertEqual(vertices[2].position, Position(-1, -1))
        XCTAssertEqual(vertices[3].position, Position(1, -1))
        XCTAssertEqual(vertices[4].position, Position(1, -1))
        XCTAssertEqual(vertices[5].position, Position(1, 1))
        XCTAssertEqual(vertices[6].position, Position(1, 1))
        XCTAssertEqual(vertices[7].position, Position(-1, 1))
        // texture coords
        XCTAssertEqual(vertices[0].texcoord, Position(0, 0))
        XCTAssertEqual(vertices[1].texcoord, Position(0, 0.25))
        XCTAssertEqual(vertices[2].texcoord, Position(0, 0.25))
        XCTAssertEqual(vertices[3].texcoord, Position(0, 0.5))
        XCTAssertEqual(vertices[4].texcoord, Position(0, 0.5))
        XCTAssertEqual(vertices[5].texcoord, Position(0, 0.75))
        XCTAssertEqual(vertices[6].texcoord, Position(0, 0.75))
        XCTAssertEqual(vertices[7].texcoord, Position(0, 1))
        // normals
<<<<<<< HEAD
        XCTAssertEqual(vertices[0].normal.quantized(), Direction(x: -1, y: 1).quantized())
        XCTAssertEqual(vertices[1].normal.quantized(), Direction(x: -1, y: -1).quantized())
        XCTAssertEqual(vertices[2].normal.quantized(), Direction(x: -1, y: -1).quantized())
        XCTAssertEqual(vertices[3].normal.quantized(), Direction(x: 1, y: -1).quantized())
        XCTAssertEqual(vertices[4].normal.quantized(), Direction(x: 1, y: -1).quantized())
        XCTAssertEqual(vertices[5].normal.quantized(), Direction(x: 1, y: 1).quantized())
        XCTAssertEqual(vertices[6].normal.quantized(), Direction(x: 1, y: 1).quantized())
        XCTAssertEqual(vertices[7].normal.quantized(), Direction(x: -1, y: 1).quantized())
=======
        XCTAssertEqual(vertices[0].normal, Vector(-1, 1).normalized())
        XCTAssertEqual(vertices[1].normal, Vector(-1, -1).normalized())
        XCTAssertEqual(vertices[2].normal, Vector(-1, -1).normalized())
        XCTAssertEqual(vertices[3].normal, Vector(1, -1).normalized())
        XCTAssertEqual(vertices[4].normal, Vector(1, -1).normalized())
        XCTAssertEqual(vertices[5].normal, Vector(1, 1).normalized())
        XCTAssertEqual(vertices[6].normal, Vector(1, 1).normalized())
        XCTAssertEqual(vertices[7].normal, Vector(-1, 1).normalized())
>>>>>>> 26ab3e32
    }

    func testEdgeVerticesForSmoothedCylinder() {
        let path = Path([
            .point(0, 1),
            .curve(-1, 1),
            .curve(-1, -1),
            .point(0, -1),
        ])
        let vertices = path.edgeVertices
        XCTAssertEqual(vertices.count, 6)
        guard vertices.count >= 6 else { return }
        // positions
        XCTAssertEqual(vertices[0].position, Position(0, 1))
        XCTAssertEqual(vertices[1].position, Position(-1, 1))
        XCTAssertEqual(vertices[2].position, Position(-1, 1))
        XCTAssertEqual(vertices[3].position, Position(-1, -1))
        XCTAssertEqual(vertices[4].position, Position(-1, -1))
        XCTAssertEqual(vertices[5].position, Position(0, -1))
        // texture coords
        XCTAssertEqual(vertices[0].texcoord, Position(0, 0))
        XCTAssertEqual(vertices[1].texcoord, Position(0, 0.25))
        XCTAssertEqual(vertices[2].texcoord, Position(0, 0.25))
        XCTAssertEqual(vertices[3].texcoord, Position(0, 0.75))
        XCTAssertEqual(vertices[4].texcoord, Position(0, 0.75))
        XCTAssertEqual(vertices[5].texcoord, Position(0, 1))
        // normals
<<<<<<< HEAD
        XCTAssertEqual(vertices[0].normal, Direction(x: 0, y: 1))
        XCTAssertEqual(vertices[1].normal.quantized(), Direction(x: -1, y: 1).quantized())
        XCTAssertEqual(vertices[2].normal.quantized(), Direction(x: -1, y: 1).quantized())
        XCTAssertEqual(vertices[3].normal.quantized(), Direction(x: -1, y: -1).quantized())
        XCTAssertEqual(vertices[4].normal.quantized(), Direction(x: -1, y: -1).quantized())
        XCTAssertEqual(vertices[5].normal, Direction(x: 0, y: -1))
        XCTAssertEqual(vertices[0].normal, .y)
        XCTAssertEqual(vertices[5].normal, -.y)
=======
        XCTAssertEqual(vertices[0].normal, Vector(0, 1))
        XCTAssertEqual(vertices[1].normal, Vector(-1, 1).normalized())
        XCTAssertEqual(vertices[2].normal, Vector(-1, 1).normalized())
        XCTAssertEqual(vertices[3].normal, Vector(-1, -1).normalized())
        XCTAssertEqual(vertices[4].normal, Vector(-1, -1).normalized())
        XCTAssertEqual(vertices[5].normal, Vector(0, -1))
>>>>>>> 26ab3e32
    }

    func testEdgeVerticesForSharpEdgedCylinder() {
        let path = Path([
            .point(0, 1),
            .point(-1, 1),
            .point(-1, -1),
            .point(0, -1),
        ])
        let vertices = path.edgeVertices
        XCTAssertEqual(vertices.count, 6)
        guard vertices.count >= 6 else { return }
        // positions
        XCTAssertEqual(vertices[0].position, Position(0, 1))
        XCTAssertEqual(vertices[1].position, Position(-1, 1))
        XCTAssertEqual(vertices[2].position, Position(-1, 1))
        XCTAssertEqual(vertices[3].position, Position(-1, -1))
        XCTAssertEqual(vertices[4].position, Position(-1, -1))
        XCTAssertEqual(vertices[5].position, Position(0, -1))
        // texture coords
        XCTAssertEqual(vertices[0].texcoord, Position(0, 0))
        XCTAssertEqual(vertices[1].texcoord, Position(0, 0.25))
        XCTAssertEqual(vertices[2].texcoord, Position(0, 0.25))
        XCTAssertEqual(vertices[3].texcoord, Position(0, 0.75))
        XCTAssertEqual(vertices[4].texcoord, Position(0, 0.75))
        XCTAssertEqual(vertices[5].texcoord, Position(0, 1))
        // normals
        XCTAssertEqual(vertices[0].normal, .y)
        XCTAssertEqual(vertices[1].normal, .y)
        XCTAssertEqual(vertices[2].normal, -.x)
        XCTAssertEqual(vertices[3].normal, -.x)
        XCTAssertEqual(vertices[4].normal, -.y)
        XCTAssertEqual(vertices[5].normal, -.y)
    }

    func testEdgeVerticesForCircle() {
        let path = Path.circle(radius: 1, segments: 4)
        let vertices = path.edgeVertices
        XCTAssertEqual(vertices.count, 8)
        guard vertices.count >= 8 else { return }
        // positions
        XCTAssertEqual(vertices[0].position, Position(0, 1))
        XCTAssertEqual(vertices[1].position, Position(-1, 0))
        XCTAssertEqual(vertices[2].position, Position(-1, 0))
        XCTAssertEqual(vertices[3].position, Position(0, -1))
        XCTAssertEqual(vertices[4].position, Position(0, -1))
        XCTAssertEqual(vertices[5].position, Position(1, 0))
        XCTAssertEqual(vertices[6].position, Position(1, 0))
        XCTAssertEqual(vertices[7].position, Position(0, 1))
        // texture coords
        XCTAssertEqual(vertices[0].texcoord, Position(0, 0))
        XCTAssertEqual(vertices[1].texcoord, Position(0, 0.25))
        XCTAssertEqual(vertices[2].texcoord, Position(0, 0.25))
        XCTAssertEqual(vertices[3].texcoord, Position(0, 0.5))
        XCTAssertEqual(vertices[4].texcoord, Position(0, 0.5))
        XCTAssertEqual(vertices[5].texcoord, Position(0, 0.75))
        XCTAssertEqual(vertices[6].texcoord, Position(0, 0.75))
        XCTAssertEqual(vertices[7].texcoord, Position(0, 1))
        // normals
        XCTAssertEqual(vertices[0].normal, .y)
        XCTAssertEqual(vertices[1].normal, -.x)
        XCTAssertEqual(vertices[2].normal, -.x)
        XCTAssertEqual(vertices[3].normal, -.y)
        XCTAssertEqual(vertices[4].normal, -.y)
        XCTAssertEqual(vertices[5].normal, .x)
        XCTAssertEqual(vertices[6].normal, .x)
        XCTAssertEqual(vertices[7].normal, .y)
    }

    func testEdgeVerticesForEllipse() {
        let path = Path.ellipse(width: 4, height: 2, segments: 4)
        let vertices = path.edgeVertices
        XCTAssertEqual(vertices.count, 8)
        guard vertices.count >= 8 else { return }
        // positions
        XCTAssertEqual(vertices[0].position, Position(0, 1))
        XCTAssertEqual(vertices[1].position, Position(-2, 0))
        XCTAssertEqual(vertices[2].position, Position(-2, 0))
        XCTAssertEqual(vertices[3].position, Position(0, -1))
        XCTAssertEqual(vertices[4].position, Position(0, -1))
        XCTAssertEqual(vertices[5].position, Position(2, 0))
        XCTAssertEqual(vertices[6].position, Position(2, 0))
        XCTAssertEqual(vertices[7].position, Position(0, 1))
        // texture coords
        XCTAssertEqual(vertices[0].texcoord, Position(0, 0))
        XCTAssertEqual(vertices[1].texcoord, Position(0, 0.25))
        XCTAssertEqual(vertices[2].texcoord, Position(0, 0.25))
        XCTAssertEqual(vertices[3].texcoord, Position(0, 0.5))
        XCTAssertEqual(vertices[4].texcoord, Position(0, 0.5))
        XCTAssertEqual(vertices[5].texcoord, Position(0, 0.75))
        XCTAssertEqual(vertices[6].texcoord, Position(0, 0.75))
        XCTAssertEqual(vertices[7].texcoord, Position(0, 1))
        // normals
        XCTAssertEqual(vertices[0].normal, .y)
        XCTAssertEqual(vertices[1].normal, -.x)
        XCTAssertEqual(vertices[2].normal, -.x)
        XCTAssertEqual(vertices[3].normal, -.y)
        XCTAssertEqual(vertices[4].normal, -.y)
        XCTAssertEqual(vertices[5].normal, .x)
        XCTAssertEqual(vertices[6].normal, .x)
        XCTAssertEqual(vertices[7].normal, .y)
    }

    func testEdgeVerticesForSemicircle() {
        let path = Path([
            .curve(0, 1),
            .curve(-1, 0),
            .curve(0, -1),
        ])
        let vertices = path.edgeVertices
        XCTAssertEqual(vertices.count, 4)
        guard vertices.count >= 4 else { return }
        // positions
        XCTAssertEqual(vertices[0].position, Position(0, 1))
        XCTAssertEqual(vertices[1].position, Position(-1, 0))
        XCTAssertEqual(vertices[2].position, Position(-1, 0))
        XCTAssertEqual(vertices[3].position, Position(0, -1))
        // texture coords
        XCTAssertEqual(vertices[0].texcoord, Position(0, 0))
        XCTAssertEqual(vertices[1].texcoord, Position(0, 0.5))
        XCTAssertEqual(vertices[2].texcoord, Position(0, 0.5))
        XCTAssertEqual(vertices[3].texcoord, Position(0, 1))
        // normals
        XCTAssertEqual(vertices[0].normal, .y)
        XCTAssertEqual(vertices[1].normal, -.x)
        XCTAssertEqual(vertices[2].normal, -.x)
        XCTAssertEqual(vertices[3].normal, -.y)
    }

    func testEdgeVerticesForVerticalPath() {
        let path = Path([
            .point(-1, 1),
            .point(-1, -1),
        ])
        let vertices = path.edgeVertices
        XCTAssertEqual(vertices.count, 2)
        guard vertices.count >= 2 else { return }
        // positions
        XCTAssertEqual(vertices[0].position, Position(-1, 1))
        XCTAssertEqual(vertices[1].position, Position(-1, -1))
        // texture coords
        XCTAssertEqual(vertices[0].texcoord, Position(0, 0))
        XCTAssertEqual(vertices[1].texcoord, Position(0, 1))
        // normals
        XCTAssertEqual(vertices[0].normal, -.x)
        XCTAssertEqual(vertices[1].normal, -.x)
    }

    func testEdgeVerticesForZigZag() {
        let path = Path([
            .point(0, 0),
            .point(1, 0),
            .point(0, 1),
            .point(1, 1),
        ])
        let vertices = path.edgeVertices
        XCTAssertEqual(vertices.count, 6)
        guard vertices.count >= 6 else { return }
        // positions
        XCTAssertEqual(vertices[0].position, Position(0, 0))
        XCTAssertEqual(vertices[1].position, Position(1, 0))
        XCTAssertEqual(vertices[2].position, Position(1, 0))
        XCTAssertEqual(vertices[3].position, Position(0, 1))
        XCTAssertEqual(vertices[4].position, Position(0, 1))
        XCTAssertEqual(vertices[5].position, Position(1, 1))
        // texture coords
        XCTAssertEqual(vertices[0].texcoord, Position(0, 0))
        XCTAssertEqual(vertices[5].texcoord, Position(0, 1))
        // normals
        XCTAssertEqual(vertices[0].normal, Direction(x: 0, y: -1))
        XCTAssertEqual(vertices[1].normal, Direction(x: 0, y: -1))
        XCTAssert(vertices[2].normal.isEqual(to: Direction(x: 1, y: 1)))
        XCTAssert(vertices[3].normal.isEqual(to: Direction(x: 1, y: 1)))
        XCTAssertEqual(vertices[4].normal, Direction(x: 0, y: -1))
        XCTAssertEqual(vertices[5].normal, Direction(x: 0, y: -1))
        XCTAssertEqual(vertices[0].normal, -.y)
        XCTAssertEqual(vertices[1].normal, -.y)
        XCTAssertEqual(vertices[4].normal, -.y)
        XCTAssertEqual(vertices[5].normal, -.y)
    }

    // MARK: Y-axis clipping

    func testClipClosedClockwiseTriangleToRightOfAxis() {
        let path = Path([
            .point(0, 0),
            .point(1, 1),
            .point(1, 0),
            .point(0, 0),
        ])
        let result = path.clippedToYAxis()
        XCTAssertEqual(result.points, [
            .point(0, 0),
            .point(-1, 1),
            .point(-1, 0),
            .point(0, 0),
        ])
    }

    func testClipClosedClockwiseTriangleMostlyRightOfAxis() {
        let path = Path([
            .point(-1, 0),
            .point(1, 1),
            .point(1, 0),
            .point(-1, 0),
        ])
        let result = path.clippedToYAxis()
        XCTAssertEqual(result.points, [
            .point(0, 0.5),
            .point(-1, 1),
            .point(-1, 0),
            .point(0, 0),
        ])
    }

    func testClipClosedRectangleSpanningAxis() {
        let path = Path([
            .point(-1, 1),
            .point(1, 1),
            .point(1, -1),
            .point(-1, -1),
            .point(-1, 1),
        ])
        let result = path.clippedToYAxis()
        XCTAssertEqual(result.points, [
            .point(-1, 1),
            .point(0, 1),
            .point(0, -1),
            .point(-1, -1),
            .point(-1, 1),
        ])
    }

    func testClosedAnticlockwiseTriangleLeftOfAxis() {
        let path = Path([
            .point(0, 1),
            .point(-1, -1),
            .point(0, -1),
        ])
        let result = path.clippedToYAxis()
        XCTAssertEqual(result.points, [
            .point(0, 1),
            .point(-1, -1),
            .point(0, -1),
        ])
    }

    // MARK: subpaths

    func testSimpleOpenPathHasNoSubpaths() {
        let path = Path([
            .point(0, 1),
            .point(-1, -1),
            .point(0, -1),
        ])
        XCTAssertEqual(path.subpaths, [path])
        XCTAssertEqual(path.plane?.normal, .z)
    }

    func testSimpleClosedPathHasNoSubpaths() {
        let path = Path.square()
        XCTAssertEqual(path.subpaths, [path])
        XCTAssertEqual(path.plane?.normal, .z)
    }

    func testPathWithLineEndingInLoopHasCorrectSubpaths() {
        let path = Path([
            .point(0, 0),
            .point(1, 0),
            .point(2, 0),
            .point(2, 1),
            .point(1, 1),
            .point(1, 0),
        ])
        XCTAssertEqual(path.subpaths, [
            Path([
                .point(0, 0),
                .point(1, 0),
            ]),
            Path([
                .point(1, 0),
                .point(2, 0),
                .point(2, 1),
                .point(1, 1),
                .point(1, 0),
            ]),
        ])
        XCTAssertEqual(path.plane?.normal, .z)
    }

    func testPathWithLoopEndingInLineHasCorrectSubpaths() {
        let path = Path([
            .point(0, 0),
            .point(1, 0),
            .point(1, 1),
            .point(0, 1),
            .point(0, 0),
            .point(-1, 0),
        ])
        XCTAssertEqual(path.subpaths, [
            Path([
                .point(0, 0),
                .point(1, 0),
                .point(1, 1),
                .point(0, 1),
                .point(0, 0),
            ]),
            Path([
                .point(0, 0),
                .point(-1, 0),
            ]),
        ])
        XCTAssertEqual(path.plane?.normal, .z)
    }

    func testPathWithConjoinedLoopsHasCorrectSubpaths() {
        let path = Path([
            .point(0, 0),
            .point(1, 1),
            .point(2, 0),
            .point(1, -1),
            .point(0, 0),
            .point(-1, 1),
            .point(-2, 0),
            .point(-1, -1),
            .point(0, 0),
        ])
        XCTAssertEqual(path.subpaths, [
            Path([
                .point(0, 0),
                .point(1, 1),
                .point(2, 0),
                .point(1, -1),
                .point(0, 0),
            ]),
            Path([
                .point(0, 0),
                .point(-1, 1),
                .point(-2, 0),
                .point(-1, -1),
                .point(0, 0),
            ]),
        ])
        XCTAssertNil(path.plane)
    }

    func testPathWithTwoSeparateLoopsHasCorrectSubpaths() {
        let path = Path([
            .point(0, 0),
            .point(1, 0),
            .point(1, 1),
            .point(0, 1),
            .point(0, 0),
            .point(2, 0),
            .point(3, 0),
            .point(3, 1),
            .point(2, 1),
            .point(2, 0),
        ])
        XCTAssertEqual(path.subpaths, [
            Path([
                .point(0, 0),
                .point(1, 0),
                .point(1, 1),
                .point(0, 1),
                .point(0, 0),
            ]),
            Path([
                .point(2, 0),
                .point(3, 0),
                .point(3, 1),
                .point(2, 1),
                .point(2, 0),
            ]),
        ])
        XCTAssertEqual(path.plane?.normal, .z)
    }

    func testNestedSubpathsAreFlattenedCorrectly() {
        let path1 = Path([
            .point(0, 0),
            .point(1, 0),
            .point(1, 1),
            .point(0, 1),
            .point(0, 0),
            .point(2, 0),
            .point(3, 0),
            .point(3, 1),
            .point(2, 1),
            .point(2, 0),
        ])
        XCTAssertEqual(path1.plane?.normal, .z)
        let path2 = Path([
            .point(5, 1),
            .point(4, -1),
            .point(5, -1),
        ])
        XCTAssertEqual(path2.plane?.normal, .z)
        let path3 = Path(subpaths: [path1, path2])
        XCTAssertEqual(path3.subpaths, [
            Path([
                .point(0, 0),
                .point(1, 0),
                .point(1, 1),
                .point(0, 1),
                .point(0, 0),
            ]),
            Path([
                .point(2, 0),
                .point(3, 0),
                .point(3, 1),
                .point(2, 1),
                .point(2, 0),
            ]),
            Path([
                .point(2, 0),
                .point(5, 1),
                .point(4, -1),
                .point(5, -1),
            ]),
        ])
        XCTAssertNil(path3.plane)
    }
}<|MERGE_RESOLUTION|>--- conflicted
+++ resolved
@@ -99,7 +99,7 @@
             .point(-1, 1),
         ])
         XCTAssertTrue(path.isClosed)
-        XCTAssertEqual(path.plane?.normal, .z)
+        XCTAssertEqual(path.plane?.normal, Vector(0, 0, 1))
     }
 
     func testConvexClosedPathClockwiseWinding() {
@@ -111,7 +111,7 @@
             .point(-1, -1),
         ])
         XCTAssertTrue(path.isClosed)
-        XCTAssertEqual(path.plane?.normal, -.z)
+        XCTAssertEqual(path.plane?.normal, Vector(0, 0, -1))
     }
 
     func testConvexOpenPathAnticlockwiseWinding() {
@@ -121,7 +121,7 @@
             .point(1, -1),
         ])
         XCTAssertFalse(path.isClosed)
-        XCTAssertEqual(path.plane?.normal, .z)
+        XCTAssertEqual(path.plane?.normal, Vector(0, 0, 1))
     }
 
     func testConvexOpenPathClockwiseWinding() {
@@ -131,7 +131,7 @@
             .point(1, 1),
         ])
         XCTAssertFalse(path.isClosed)
-        XCTAssertEqual(path.plane?.normal, -.z)
+        XCTAssertEqual(path.plane?.normal, Vector(0, 0, -1))
     }
 
     func testConcaveClosedPathAnticlockwiseWinding() {
@@ -145,7 +145,7 @@
             .point(-1, 0),
         ])
         XCTAssertTrue(path.isClosed)
-        XCTAssertEqual(path.plane?.normal, .z)
+        XCTAssertEqual(path.plane?.normal, Vector(0, 0, 1))
     }
 
     func testConcaveClosedPathClockwiseWinding() {
@@ -159,7 +159,7 @@
             .point(-1, 0),
         ])
         XCTAssertTrue(path.isClosed)
-        XCTAssertEqual(path.plane?.normal, -.z)
+        XCTAssertEqual(path.plane?.normal, Vector(0, 0, -1))
     }
 
     func testConcaveClosedPathClockwiseWinding2() {
@@ -174,7 +174,7 @@
         }
         points.append(.point(0, -0.5))
         let path = Path(points)
-        XCTAssertEqual(path.plane?.normal, -.z)
+        XCTAssertEqual(path.plane?.normal, Vector(0, 0, -1))
     }
 
     func testConcaveOpenPathAnticlockwiseWinding() {
@@ -186,7 +186,7 @@
             .point(-1, 1),
         ])
         XCTAssertFalse(path.isClosed)
-        XCTAssertEqual(path.plane?.normal, .z)
+        XCTAssertEqual(path.plane?.normal, Vector(0, 0, 1))
     }
 
     func testConcaveOpenPathClockwiseWinding() {
@@ -198,7 +198,7 @@
             .point(-1, -1),
         ])
         XCTAssertFalse(path.isClosed)
-        XCTAssertEqual(path.plane?.normal, -.z)
+        XCTAssertEqual(path.plane?.normal, Vector(0, 0, -1))
     }
 
     func testStraightLinePathAnticlockwiseWinding() {
@@ -207,7 +207,7 @@
             .point(-1, -1),
         ])
         XCTAssertFalse(path.isClosed)
-        XCTAssertEqual(path.plane?.normal, .z)
+        XCTAssertEqual(path.plane?.normal, Vector(0, 0, 1))
     }
 
     func testStraightLinePathAnticlockwiseWinding2() {
@@ -216,7 +216,7 @@
             .point(-1, 1),
         ])
         XCTAssertFalse(path.isClosed)
-        XCTAssertEqual(path.plane?.normal, .z)
+        XCTAssertEqual(path.plane?.normal, Vector(0, 0, 1))
     }
 
     func testStraightLinePathAnticlockwiseWinding3() {
@@ -225,7 +225,7 @@
             .point(1, -1),
         ])
         XCTAssertFalse(path.isClosed)
-        XCTAssertEqual(path.plane?.normal, .z)
+        XCTAssertEqual(path.plane?.normal, Vector(0, 0, 1))
     }
 
     // MARK: faceVertices
@@ -283,34 +283,24 @@
         XCTAssertEqual(vertices.count, 8)
         guard vertices.count >= 8 else { return }
         // positions
-        XCTAssertEqual(vertices[0].position, Position(-1, 1))
-        XCTAssertEqual(vertices[1].position, Position(-1, -1))
-        XCTAssertEqual(vertices[2].position, Position(-1, -1))
-        XCTAssertEqual(vertices[3].position, Position(1, -1))
-        XCTAssertEqual(vertices[4].position, Position(1, -1))
-        XCTAssertEqual(vertices[5].position, Position(1, 1))
-        XCTAssertEqual(vertices[6].position, Position(1, 1))
-        XCTAssertEqual(vertices[7].position, Position(-1, 1))
+        XCTAssertEqual(vertices[0].position, Vector(-1, 1))
+        XCTAssertEqual(vertices[1].position, Vector(-1, -1))
+        XCTAssertEqual(vertices[2].position, Vector(-1, -1))
+        XCTAssertEqual(vertices[3].position, Vector(1, -1))
+        XCTAssertEqual(vertices[4].position, Vector(1, -1))
+        XCTAssertEqual(vertices[5].position, Vector(1, 1))
+        XCTAssertEqual(vertices[6].position, Vector(1, 1))
+        XCTAssertEqual(vertices[7].position, Vector(-1, 1))
         // texture coords
-        XCTAssertEqual(vertices[0].texcoord, Position(0, 0))
-        XCTAssertEqual(vertices[1].texcoord, Position(0, 0.25))
-        XCTAssertEqual(vertices[2].texcoord, Position(0, 0.25))
-        XCTAssertEqual(vertices[3].texcoord, Position(0, 0.5))
-        XCTAssertEqual(vertices[4].texcoord, Position(0, 0.5))
-        XCTAssertEqual(vertices[5].texcoord, Position(0, 0.75))
-        XCTAssertEqual(vertices[6].texcoord, Position(0, 0.75))
-        XCTAssertEqual(vertices[7].texcoord, Position(0, 1))
+        XCTAssertEqual(vertices[0].texcoord, Vector(0, 0))
+        XCTAssertEqual(vertices[1].texcoord, Vector(0, 0.25))
+        XCTAssertEqual(vertices[2].texcoord, Vector(0, 0.25))
+        XCTAssertEqual(vertices[3].texcoord, Vector(0, 0.5))
+        XCTAssertEqual(vertices[4].texcoord, Vector(0, 0.5))
+        XCTAssertEqual(vertices[5].texcoord, Vector(0, 0.75))
+        XCTAssertEqual(vertices[6].texcoord, Vector(0, 0.75))
+        XCTAssertEqual(vertices[7].texcoord, Vector(0, 1))
         // normals
-<<<<<<< HEAD
-        XCTAssertEqual(vertices[0].normal.quantized(), Direction(x: -1, y: 1).quantized())
-        XCTAssertEqual(vertices[1].normal.quantized(), Direction(x: -1, y: -1).quantized())
-        XCTAssertEqual(vertices[2].normal.quantized(), Direction(x: -1, y: -1).quantized())
-        XCTAssertEqual(vertices[3].normal.quantized(), Direction(x: 1, y: -1).quantized())
-        XCTAssertEqual(vertices[4].normal.quantized(), Direction(x: 1, y: -1).quantized())
-        XCTAssertEqual(vertices[5].normal.quantized(), Direction(x: 1, y: 1).quantized())
-        XCTAssertEqual(vertices[6].normal.quantized(), Direction(x: 1, y: 1).quantized())
-        XCTAssertEqual(vertices[7].normal.quantized(), Direction(x: -1, y: 1).quantized())
-=======
         XCTAssertEqual(vertices[0].normal, Vector(-1, 1).normalized())
         XCTAssertEqual(vertices[1].normal, Vector(-1, -1).normalized())
         XCTAssertEqual(vertices[2].normal, Vector(-1, -1).normalized())
@@ -319,7 +309,6 @@
         XCTAssertEqual(vertices[5].normal, Vector(1, 1).normalized())
         XCTAssertEqual(vertices[6].normal, Vector(1, 1).normalized())
         XCTAssertEqual(vertices[7].normal, Vector(-1, 1).normalized())
->>>>>>> 26ab3e32
     }
 
     func testEdgeVerticesForSmoothedCylinder() {
@@ -333,37 +322,26 @@
         XCTAssertEqual(vertices.count, 6)
         guard vertices.count >= 6 else { return }
         // positions
-        XCTAssertEqual(vertices[0].position, Position(0, 1))
-        XCTAssertEqual(vertices[1].position, Position(-1, 1))
-        XCTAssertEqual(vertices[2].position, Position(-1, 1))
-        XCTAssertEqual(vertices[3].position, Position(-1, -1))
-        XCTAssertEqual(vertices[4].position, Position(-1, -1))
-        XCTAssertEqual(vertices[5].position, Position(0, -1))
+        XCTAssertEqual(vertices[0].position, Vector(0, 1))
+        XCTAssertEqual(vertices[1].position, Vector(-1, 1))
+        XCTAssertEqual(vertices[2].position, Vector(-1, 1))
+        XCTAssertEqual(vertices[3].position, Vector(-1, -1))
+        XCTAssertEqual(vertices[4].position, Vector(-1, -1))
+        XCTAssertEqual(vertices[5].position, Vector(0, -1))
         // texture coords
-        XCTAssertEqual(vertices[0].texcoord, Position(0, 0))
-        XCTAssertEqual(vertices[1].texcoord, Position(0, 0.25))
-        XCTAssertEqual(vertices[2].texcoord, Position(0, 0.25))
-        XCTAssertEqual(vertices[3].texcoord, Position(0, 0.75))
-        XCTAssertEqual(vertices[4].texcoord, Position(0, 0.75))
-        XCTAssertEqual(vertices[5].texcoord, Position(0, 1))
+        XCTAssertEqual(vertices[0].texcoord, Vector(0, 0))
+        XCTAssertEqual(vertices[1].texcoord, Vector(0, 0.25))
+        XCTAssertEqual(vertices[2].texcoord, Vector(0, 0.25))
+        XCTAssertEqual(vertices[3].texcoord, Vector(0, 0.75))
+        XCTAssertEqual(vertices[4].texcoord, Vector(0, 0.75))
+        XCTAssertEqual(vertices[5].texcoord, Vector(0, 1))
         // normals
-<<<<<<< HEAD
-        XCTAssertEqual(vertices[0].normal, Direction(x: 0, y: 1))
-        XCTAssertEqual(vertices[1].normal.quantized(), Direction(x: -1, y: 1).quantized())
-        XCTAssertEqual(vertices[2].normal.quantized(), Direction(x: -1, y: 1).quantized())
-        XCTAssertEqual(vertices[3].normal.quantized(), Direction(x: -1, y: -1).quantized())
-        XCTAssertEqual(vertices[4].normal.quantized(), Direction(x: -1, y: -1).quantized())
-        XCTAssertEqual(vertices[5].normal, Direction(x: 0, y: -1))
-        XCTAssertEqual(vertices[0].normal, .y)
-        XCTAssertEqual(vertices[5].normal, -.y)
-=======
         XCTAssertEqual(vertices[0].normal, Vector(0, 1))
         XCTAssertEqual(vertices[1].normal, Vector(-1, 1).normalized())
         XCTAssertEqual(vertices[2].normal, Vector(-1, 1).normalized())
         XCTAssertEqual(vertices[3].normal, Vector(-1, -1).normalized())
         XCTAssertEqual(vertices[4].normal, Vector(-1, -1).normalized())
         XCTAssertEqual(vertices[5].normal, Vector(0, -1))
->>>>>>> 26ab3e32
     }
 
     func testEdgeVerticesForSharpEdgedCylinder() {
@@ -377,26 +355,26 @@
         XCTAssertEqual(vertices.count, 6)
         guard vertices.count >= 6 else { return }
         // positions
-        XCTAssertEqual(vertices[0].position, Position(0, 1))
-        XCTAssertEqual(vertices[1].position, Position(-1, 1))
-        XCTAssertEqual(vertices[2].position, Position(-1, 1))
-        XCTAssertEqual(vertices[3].position, Position(-1, -1))
-        XCTAssertEqual(vertices[4].position, Position(-1, -1))
-        XCTAssertEqual(vertices[5].position, Position(0, -1))
+        XCTAssertEqual(vertices[0].position, Vector(0, 1))
+        XCTAssertEqual(vertices[1].position, Vector(-1, 1))
+        XCTAssertEqual(vertices[2].position, Vector(-1, 1))
+        XCTAssertEqual(vertices[3].position, Vector(-1, -1))
+        XCTAssertEqual(vertices[4].position, Vector(-1, -1))
+        XCTAssertEqual(vertices[5].position, Vector(0, -1))
         // texture coords
-        XCTAssertEqual(vertices[0].texcoord, Position(0, 0))
-        XCTAssertEqual(vertices[1].texcoord, Position(0, 0.25))
-        XCTAssertEqual(vertices[2].texcoord, Position(0, 0.25))
-        XCTAssertEqual(vertices[3].texcoord, Position(0, 0.75))
-        XCTAssertEqual(vertices[4].texcoord, Position(0, 0.75))
-        XCTAssertEqual(vertices[5].texcoord, Position(0, 1))
+        XCTAssertEqual(vertices[0].texcoord, Vector(0, 0))
+        XCTAssertEqual(vertices[1].texcoord, Vector(0, 0.25))
+        XCTAssertEqual(vertices[2].texcoord, Vector(0, 0.25))
+        XCTAssertEqual(vertices[3].texcoord, Vector(0, 0.75))
+        XCTAssertEqual(vertices[4].texcoord, Vector(0, 0.75))
+        XCTAssertEqual(vertices[5].texcoord, Vector(0, 1))
         // normals
-        XCTAssertEqual(vertices[0].normal, .y)
-        XCTAssertEqual(vertices[1].normal, .y)
-        XCTAssertEqual(vertices[2].normal, -.x)
-        XCTAssertEqual(vertices[3].normal, -.x)
-        XCTAssertEqual(vertices[4].normal, -.y)
-        XCTAssertEqual(vertices[5].normal, -.y)
+        XCTAssertEqual(vertices[0].normal, Vector(0, 1))
+        XCTAssertEqual(vertices[1].normal, Vector(0, 1))
+        XCTAssertEqual(vertices[2].normal, Vector(-1, 0))
+        XCTAssertEqual(vertices[3].normal, Vector(-1, 0))
+        XCTAssertEqual(vertices[4].normal, Vector(0, -1))
+        XCTAssertEqual(vertices[5].normal, Vector(0, -1))
     }
 
     func testEdgeVerticesForCircle() {
@@ -405,32 +383,32 @@
         XCTAssertEqual(vertices.count, 8)
         guard vertices.count >= 8 else { return }
         // positions
-        XCTAssertEqual(vertices[0].position, Position(0, 1))
-        XCTAssertEqual(vertices[1].position, Position(-1, 0))
-        XCTAssertEqual(vertices[2].position, Position(-1, 0))
-        XCTAssertEqual(vertices[3].position, Position(0, -1))
-        XCTAssertEqual(vertices[4].position, Position(0, -1))
-        XCTAssertEqual(vertices[5].position, Position(1, 0))
-        XCTAssertEqual(vertices[6].position, Position(1, 0))
-        XCTAssertEqual(vertices[7].position, Position(0, 1))
+        XCTAssertEqual(vertices[0].position, Vector(0, 1))
+        XCTAssertEqual(vertices[1].position, Vector(-1, 0))
+        XCTAssertEqual(vertices[2].position, Vector(-1, 0))
+        XCTAssertEqual(vertices[3].position, Vector(0, -1))
+        XCTAssertEqual(vertices[4].position, Vector(0, -1))
+        XCTAssertEqual(vertices[5].position, Vector(1, 0))
+        XCTAssertEqual(vertices[6].position, Vector(1, 0))
+        XCTAssertEqual(vertices[7].position, Vector(0, 1))
         // texture coords
-        XCTAssertEqual(vertices[0].texcoord, Position(0, 0))
-        XCTAssertEqual(vertices[1].texcoord, Position(0, 0.25))
-        XCTAssertEqual(vertices[2].texcoord, Position(0, 0.25))
-        XCTAssertEqual(vertices[3].texcoord, Position(0, 0.5))
-        XCTAssertEqual(vertices[4].texcoord, Position(0, 0.5))
-        XCTAssertEqual(vertices[5].texcoord, Position(0, 0.75))
-        XCTAssertEqual(vertices[6].texcoord, Position(0, 0.75))
-        XCTAssertEqual(vertices[7].texcoord, Position(0, 1))
+        XCTAssertEqual(vertices[0].texcoord, Vector(0, 0))
+        XCTAssertEqual(vertices[1].texcoord, Vector(0, 0.25))
+        XCTAssertEqual(vertices[2].texcoord, Vector(0, 0.25))
+        XCTAssertEqual(vertices[3].texcoord, Vector(0, 0.5))
+        XCTAssertEqual(vertices[4].texcoord, Vector(0, 0.5))
+        XCTAssertEqual(vertices[5].texcoord, Vector(0, 0.75))
+        XCTAssertEqual(vertices[6].texcoord, Vector(0, 0.75))
+        XCTAssertEqual(vertices[7].texcoord, Vector(0, 1))
         // normals
-        XCTAssertEqual(vertices[0].normal, .y)
-        XCTAssertEqual(vertices[1].normal, -.x)
-        XCTAssertEqual(vertices[2].normal, -.x)
-        XCTAssertEqual(vertices[3].normal, -.y)
-        XCTAssertEqual(vertices[4].normal, -.y)
-        XCTAssertEqual(vertices[5].normal, .x)
-        XCTAssertEqual(vertices[6].normal, .x)
-        XCTAssertEqual(vertices[7].normal, .y)
+        XCTAssertEqual(vertices[0].normal, Vector(0, 1))
+        XCTAssertEqual(vertices[1].normal, Vector(-1, 0))
+        XCTAssertEqual(vertices[2].normal, Vector(-1, 0))
+        XCTAssertEqual(vertices[3].normal, Vector(0, -1))
+        XCTAssertEqual(vertices[4].normal, Vector(0, -1))
+        XCTAssertEqual(vertices[5].normal, Vector(1, 0))
+        XCTAssertEqual(vertices[6].normal, Vector(1, 0))
+        XCTAssertEqual(vertices[7].normal, Vector(0, 1))
     }
 
     func testEdgeVerticesForEllipse() {
@@ -439,32 +417,32 @@
         XCTAssertEqual(vertices.count, 8)
         guard vertices.count >= 8 else { return }
         // positions
-        XCTAssertEqual(vertices[0].position, Position(0, 1))
-        XCTAssertEqual(vertices[1].position, Position(-2, 0))
-        XCTAssertEqual(vertices[2].position, Position(-2, 0))
-        XCTAssertEqual(vertices[3].position, Position(0, -1))
-        XCTAssertEqual(vertices[4].position, Position(0, -1))
-        XCTAssertEqual(vertices[5].position, Position(2, 0))
-        XCTAssertEqual(vertices[6].position, Position(2, 0))
-        XCTAssertEqual(vertices[7].position, Position(0, 1))
+        XCTAssertEqual(vertices[0].position, Vector(0, 1))
+        XCTAssertEqual(vertices[1].position, Vector(-2, 0))
+        XCTAssertEqual(vertices[2].position, Vector(-2, 0))
+        XCTAssertEqual(vertices[3].position, Vector(0, -1))
+        XCTAssertEqual(vertices[4].position, Vector(0, -1))
+        XCTAssertEqual(vertices[5].position, Vector(2, 0))
+        XCTAssertEqual(vertices[6].position, Vector(2, 0))
+        XCTAssertEqual(vertices[7].position, Vector(0, 1))
         // texture coords
-        XCTAssertEqual(vertices[0].texcoord, Position(0, 0))
-        XCTAssertEqual(vertices[1].texcoord, Position(0, 0.25))
-        XCTAssertEqual(vertices[2].texcoord, Position(0, 0.25))
-        XCTAssertEqual(vertices[3].texcoord, Position(0, 0.5))
-        XCTAssertEqual(vertices[4].texcoord, Position(0, 0.5))
-        XCTAssertEqual(vertices[5].texcoord, Position(0, 0.75))
-        XCTAssertEqual(vertices[6].texcoord, Position(0, 0.75))
-        XCTAssertEqual(vertices[7].texcoord, Position(0, 1))
+        XCTAssertEqual(vertices[0].texcoord, Vector(0, 0))
+        XCTAssertEqual(vertices[1].texcoord, Vector(0, 0.25))
+        XCTAssertEqual(vertices[2].texcoord, Vector(0, 0.25))
+        XCTAssertEqual(vertices[3].texcoord, Vector(0, 0.5))
+        XCTAssertEqual(vertices[4].texcoord, Vector(0, 0.5))
+        XCTAssertEqual(vertices[5].texcoord, Vector(0, 0.75))
+        XCTAssertEqual(vertices[6].texcoord, Vector(0, 0.75))
+        XCTAssertEqual(vertices[7].texcoord, Vector(0, 1))
         // normals
-        XCTAssertEqual(vertices[0].normal, .y)
-        XCTAssertEqual(vertices[1].normal, -.x)
-        XCTAssertEqual(vertices[2].normal, -.x)
-        XCTAssertEqual(vertices[3].normal, -.y)
-        XCTAssertEqual(vertices[4].normal, -.y)
-        XCTAssertEqual(vertices[5].normal, .x)
-        XCTAssertEqual(vertices[6].normal, .x)
-        XCTAssertEqual(vertices[7].normal, .y)
+        XCTAssertEqual(vertices[0].normal, Vector(0, 1))
+        XCTAssertEqual(vertices[1].normal, Vector(-1, 0))
+        XCTAssertEqual(vertices[2].normal, Vector(-1, 0))
+        XCTAssertEqual(vertices[3].normal, Vector(0, -1))
+        XCTAssertEqual(vertices[4].normal, Vector(0, -1))
+        XCTAssertEqual(vertices[5].normal, Vector(1, 0))
+        XCTAssertEqual(vertices[6].normal, Vector(1, 0))
+        XCTAssertEqual(vertices[7].normal, Vector(0, 1))
     }
 
     func testEdgeVerticesForSemicircle() {
@@ -477,20 +455,20 @@
         XCTAssertEqual(vertices.count, 4)
         guard vertices.count >= 4 else { return }
         // positions
-        XCTAssertEqual(vertices[0].position, Position(0, 1))
-        XCTAssertEqual(vertices[1].position, Position(-1, 0))
-        XCTAssertEqual(vertices[2].position, Position(-1, 0))
-        XCTAssertEqual(vertices[3].position, Position(0, -1))
+        XCTAssertEqual(vertices[0].position, Vector(0, 1))
+        XCTAssertEqual(vertices[1].position, Vector(-1, 0))
+        XCTAssertEqual(vertices[2].position, Vector(-1, 0))
+        XCTAssertEqual(vertices[3].position, Vector(0, -1))
         // texture coords
-        XCTAssertEqual(vertices[0].texcoord, Position(0, 0))
-        XCTAssertEqual(vertices[1].texcoord, Position(0, 0.5))
-        XCTAssertEqual(vertices[2].texcoord, Position(0, 0.5))
-        XCTAssertEqual(vertices[3].texcoord, Position(0, 1))
+        XCTAssertEqual(vertices[0].texcoord, Vector(0, 0))
+        XCTAssertEqual(vertices[1].texcoord, Vector(0, 0.5))
+        XCTAssertEqual(vertices[2].texcoord, Vector(0, 0.5))
+        XCTAssertEqual(vertices[3].texcoord, Vector(0, 1))
         // normals
-        XCTAssertEqual(vertices[0].normal, .y)
-        XCTAssertEqual(vertices[1].normal, -.x)
-        XCTAssertEqual(vertices[2].normal, -.x)
-        XCTAssertEqual(vertices[3].normal, -.y)
+        XCTAssertEqual(vertices[0].normal, Vector(0, 1))
+        XCTAssertEqual(vertices[1].normal, Vector(-1, 0))
+        XCTAssertEqual(vertices[2].normal, Vector(-1, 0))
+        XCTAssertEqual(vertices[3].normal, Vector(0, -1))
     }
 
     func testEdgeVerticesForVerticalPath() {
@@ -502,14 +480,14 @@
         XCTAssertEqual(vertices.count, 2)
         guard vertices.count >= 2 else { return }
         // positions
-        XCTAssertEqual(vertices[0].position, Position(-1, 1))
-        XCTAssertEqual(vertices[1].position, Position(-1, -1))
+        XCTAssertEqual(vertices[0].position, Vector(-1, 1))
+        XCTAssertEqual(vertices[1].position, Vector(-1, -1))
         // texture coords
-        XCTAssertEqual(vertices[0].texcoord, Position(0, 0))
-        XCTAssertEqual(vertices[1].texcoord, Position(0, 1))
+        XCTAssertEqual(vertices[0].texcoord, Vector(0, 0))
+        XCTAssertEqual(vertices[1].texcoord, Vector(0, 1))
         // normals
-        XCTAssertEqual(vertices[0].normal, -.x)
-        XCTAssertEqual(vertices[1].normal, -.x)
+        XCTAssertEqual(vertices[0].normal, Vector(-1, 0))
+        XCTAssertEqual(vertices[1].normal, Vector(-1, 0))
     }
 
     func testEdgeVerticesForZigZag() {
@@ -523,26 +501,22 @@
         XCTAssertEqual(vertices.count, 6)
         guard vertices.count >= 6 else { return }
         // positions
-        XCTAssertEqual(vertices[0].position, Position(0, 0))
-        XCTAssertEqual(vertices[1].position, Position(1, 0))
-        XCTAssertEqual(vertices[2].position, Position(1, 0))
-        XCTAssertEqual(vertices[3].position, Position(0, 1))
-        XCTAssertEqual(vertices[4].position, Position(0, 1))
-        XCTAssertEqual(vertices[5].position, Position(1, 1))
+        XCTAssertEqual(vertices[0].position, Vector(0, 0))
+        XCTAssertEqual(vertices[1].position, Vector(1, 0))
+        XCTAssertEqual(vertices[2].position, Vector(1, 0))
+        XCTAssertEqual(vertices[3].position, Vector(0, 1))
+        XCTAssertEqual(vertices[4].position, Vector(0, 1))
+        XCTAssertEqual(vertices[5].position, Vector(1, 1))
         // texture coords
-        XCTAssertEqual(vertices[0].texcoord, Position(0, 0))
-        XCTAssertEqual(vertices[5].texcoord, Position(0, 1))
+        XCTAssertEqual(vertices[0].texcoord, Vector(0, 0))
+        XCTAssertEqual(vertices[5].texcoord, Vector(0, 1))
         // normals
-        XCTAssertEqual(vertices[0].normal, Direction(x: 0, y: -1))
-        XCTAssertEqual(vertices[1].normal, Direction(x: 0, y: -1))
-        XCTAssert(vertices[2].normal.isEqual(to: Direction(x: 1, y: 1)))
-        XCTAssert(vertices[3].normal.isEqual(to: Direction(x: 1, y: 1)))
-        XCTAssertEqual(vertices[4].normal, Direction(x: 0, y: -1))
-        XCTAssertEqual(vertices[5].normal, Direction(x: 0, y: -1))
-        XCTAssertEqual(vertices[0].normal, -.y)
-        XCTAssertEqual(vertices[1].normal, -.y)
-        XCTAssertEqual(vertices[4].normal, -.y)
-        XCTAssertEqual(vertices[5].normal, -.y)
+        XCTAssertEqual(vertices[0].normal, Vector(0, -1))
+        XCTAssertEqual(vertices[1].normal, Vector(0, -1))
+        XCTAssert(vertices[2].normal.isEqual(to: Vector(1, 1).normalized()))
+        XCTAssert(vertices[3].normal.isEqual(to: Vector(1, 1).normalized()))
+        XCTAssertEqual(vertices[4].normal, Vector(0, -1))
+        XCTAssertEqual(vertices[5].normal, Vector(0, -1))
     }
 
     // MARK: Y-axis clipping
@@ -620,13 +594,13 @@
             .point(0, -1),
         ])
         XCTAssertEqual(path.subpaths, [path])
-        XCTAssertEqual(path.plane?.normal, .z)
+        XCTAssertEqual(path.plane?.normal, Vector(0, 0, 1))
     }
 
     func testSimpleClosedPathHasNoSubpaths() {
         let path = Path.square()
         XCTAssertEqual(path.subpaths, [path])
-        XCTAssertEqual(path.plane?.normal, .z)
+        XCTAssertEqual(path.plane?.normal, Vector(0, 0, 1))
     }
 
     func testPathWithLineEndingInLoopHasCorrectSubpaths() {
@@ -651,7 +625,7 @@
                 .point(1, 0),
             ]),
         ])
-        XCTAssertEqual(path.plane?.normal, .z)
+        XCTAssertEqual(path.plane?.normal, Vector(0, 0, 1))
     }
 
     func testPathWithLoopEndingInLineHasCorrectSubpaths() {
@@ -676,7 +650,7 @@
                 .point(-1, 0),
             ]),
         ])
-        XCTAssertEqual(path.plane?.normal, .z)
+        XCTAssertEqual(path.plane?.normal, Vector(0, 0, 1))
     }
 
     func testPathWithConjoinedLoopsHasCorrectSubpaths() {
@@ -739,7 +713,7 @@
                 .point(2, 0),
             ]),
         ])
-        XCTAssertEqual(path.plane?.normal, .z)
+        XCTAssertEqual(path.plane?.normal, Vector(0, 0, 1))
     }
 
     func testNestedSubpathsAreFlattenedCorrectly() {
@@ -755,13 +729,13 @@
             .point(2, 1),
             .point(2, 0),
         ])
-        XCTAssertEqual(path1.plane?.normal, .z)
+        XCTAssertEqual(path1.plane?.normal, Vector(0, 0, 1))
         let path2 = Path([
             .point(5, 1),
             .point(4, -1),
             .point(5, -1),
         ])
-        XCTAssertEqual(path2.plane?.normal, .z)
+        XCTAssertEqual(path2.plane?.normal, Vector(0, 0, 1))
         let path3 = Path(subpaths: [path1, path2])
         XCTAssertEqual(path3.subpaths, [
             Path([
